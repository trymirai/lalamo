[project]
name = "lalamo"
<<<<<<< HEAD
description = "JAX library for LLM optimisation and export"
=======
description = "JAX library for optimization and export of models for use with the UZU inference engine."
>>>>>>> c96bc2d2
requires-python = ">=3.12, <4"
dependencies = [
    "cattrs>=24.1.2",
    "click>=8.1.8",
    "einops>=0.8.0",
    "equinox>=0.11.11",
    "huggingface-hub[hf-transfer]>=0.27.1",
    "jax>=0.4.38; sys_platform == 'darwin'",
    "jax[cuda]>=0.4.38; sys_platform == 'linux'",
    "jaxtyping>=0.2.36",
    "jinja2>=3.1.6",
    "ml-dtypes>=0.5.1",
    "optax>=0.2.4",
    "rich>=14.0.0",
    "thefuzz>=0.22.1",
    "tokenizers>=0.21.2",
    "typer>=0.15.1",
    "safetensors>=0.6.2",
    # "jax-metal>=0.1.1 ; sys_platform == 'darwin'",
]
readme = { file = "README.md", content-type = "text/markdown" }
dynamic = ["version"]

[project.scripts]
lalamo = "lalamo.main:app"

[build-system]
requires = ["setuptools>=65.5.0", "wheel"]
build-backend = "setuptools.build_meta"

[tool.setuptools.packages.find]
where = ["."]
include = ["lalamo*"]
namespaces = false

[tool.setuptools.dynamic]
version = { attr = "lalamo.__version__" }


[tool.uv]
package = true
dev-dependencies = [
    "accelerate>=1.7.0",
    "autoawq>=0.2.9; sys_platform == 'linux'",
    "beartype>=0.19.0",
    "ipykernel>=6.29.5",
    "ipywidgets>=8.1.5",
    "memray>=1.17.2",
    "pytest-env>=1.1.5",
    "pytest>=8.3.4",
    "torch>=2.7.1",
    "torchao>=0.7.0",
    "transformers>=4.48.0",
    "twine>=6.1.0",
]

[[tool.uv.index]]
name = "torch-cpu"
url = "https://download.pytorch.org/whl/cpu"
explicit = true

[[tool.uv.index]]
name = "torch-gpu"
url = "https://download.pytorch.org/whl/cu128"
explicit = true

[[tool.uv.index]]
name = "testpypi"
url = "https://test.pypi.org/simple/"
publish-url = "https://test.pypi.org/legacy/"
explicit = true

[tool.uv.sources]
torch = [
    { index = "torch-cpu", marker = "platform_system == 'Darwin'" },
    { index = "torch-gpu", marker = "platform_system == 'Linux'" },
]

[tool.pytest.ini_options]
# Disable jaxtyping for now because of its internal bug.
# addopts = "--jaxtyping-packages=lalamo,beartype.beartype"

[tool.pytest_env]
JAX_DEBUG_NANS = "True"
JAX_DEBUG_KEY_REUSE = "True"
JAX_TRACEBACK_FILTERING = "off"

[tool.pyright]
venv = "."
venvPath = ".venv"
pythonVersion = "3.12"
typeCheckingMode = "standard"

[tool.ruff]
target-version = "py312"
line-length = 119

[tool.ruff.lint]
select = ["ALL"]
ignore = [
    "C408",
    "C901",
    "D",
    "EM101",
    "EM102",
    "F722",
    "FBT001",
    "FBT002",
    "N812",
    "PD008",
    "PGH003",
    "PLR0913",
    "PLR0915",
    "PLR2004",
    "PT",
    "PTH123",
    "RET503",
    "RET504",
    "S",
    "SIM108",
    "T20",
    "TD003",
    "TRY003",
]<|MERGE_RESOLUTION|>--- conflicted
+++ resolved
@@ -1,10 +1,6 @@
 [project]
 name = "lalamo"
-<<<<<<< HEAD
-description = "JAX library for LLM optimisation and export"
-=======
 description = "JAX library for optimization and export of models for use with the UZU inference engine."
->>>>>>> c96bc2d2
 requires-python = ">=3.12, <4"
 dependencies = [
     "cattrs>=24.1.2",
