--- conflicted
+++ resolved
@@ -1,10 +1,7 @@
 from .common import ForeignConfig
 from .executorch import ETLlamaConfig
-<<<<<<< HEAD
-from .huggingface import HFGemma2Config, HFLlamaConfig, HFQwen2Config, HFQwen25VLConfig
-=======
-from .huggingface import HFGemma2Config, HFLlamaConfig, HFMistralConfig, HFQwen2Config
->>>>>>> e53402de
+from .huggingface import HFGemma2Config, HFLlamaConfig, HFMistralConfig, HFQwen2Config, HFQwen25VLConfig
+
 
 __all__ = [
     "ETLlamaConfig",
