import dataclasses
import logging
from typing import TypeVar

import jax.numpy as jnp
from jaxtyping import Array

from fartsovka.common import ParameterPath
from fartsovka.modules import (
    MLP,
    Attention,
    DecoderLayer,
    FullPrecisionLinear,
<<<<<<< HEAD
    LinearBase,
    PatchEmbedding,
    PatchMerger,
    RMSNorm,
    TiedEmbedding,
    VisionAttention,
    VisionLayer,
    VisionTransformer,
=======
    RMSNorm,
    TiedEmbedding,
    UntiedEmbedding,
>>>>>>> e53402de
)
from fartsovka.modules.decoder import Decoder

from .common import load_parameters

__all__ = ["load_huggingface", "load_vision_huggingface"]

_logger = logging.getLogger(__name__)

TLinear = TypeVar("TLinear", bound=LinearBase)

def load_linear(
    module: FullPrecisionLinear,
    weights_dict: dict[str, Array],
    path: ParameterPath,
) -> FullPrecisionLinear:
    bias_key_in_hf = "bias"
    weight_key_in_hf = "weight"

    loaded_weights = weights_dict[path / weight_key_in_hf]
    loaded_bias: Array | None = None

    if module.biases is not None:
        loaded_bias = weights_dict.get(path / bias_key_in_hf)
        if loaded_bias is None:
            _logger.warning(f"Module {path} (FullPrecisionLinear) expects biases, but not found in HuggingFace checkpoint.")
    elif (path / bias_key_in_hf) in weights_dict:
        _logger.warning(f"Module {path} (FullPrecisionLinear) has no bias in Fartsovka, but HuggingFace checkpoint provides one. HF bias will be IGNORED.")

    return load_parameters(
        lambda m: (m.weights, m.biases),
        module,
        (loaded_weights, loaded_bias),
    )


def load_mlp(module: MLP, weights_dict: dict[str, Array], path: ParameterPath) -> MLP:
    if not isinstance(module.up_projection, FullPrecisionLinear):
        raise TypeError(f"Expected up_projection to be FullPrecisionLinear, got {type(module.up_projection)}")
    if not isinstance(module.down_projection, FullPrecisionLinear):
        raise TypeError(f"Expected down_projection to be FullPrecisionLinear, got {type(module.down_projection)}")

    # Load weights
    up_proj_weights = weights_dict[path / "up_proj" / "weight"]
    gate_proj_weights = weights_dict[path / "gate_proj" / "weight"]
    fused_up_gate_weights = jnp.concatenate([up_proj_weights, gate_proj_weights], axis=0)
    down_proj_weights = weights_dict[path / "down_proj" / "weight"]

    # Load biases if the module is configured to have them
    fused_up_gate_biases: Array | None = None
    down_proj_biases: Array | None = None

    if module.config.has_biases:
        up_proj_bias_hf = weights_dict.get(path / "up_proj" / "bias")
        gate_proj_bias_hf = weights_dict.get(path / "gate_proj" / "bias")
        down_proj_bias_hf = weights_dict.get(path / "down_proj" / "bias")

        if up_proj_bias_hf is not None and gate_proj_bias_hf is not None:
            fused_up_gate_biases = jnp.concatenate([up_proj_bias_hf, gate_proj_bias_hf], axis=0)
        elif up_proj_bias_hf is not None:
            zeros_for_gate_bias = jnp.zeros_like(up_proj_bias_hf)
            fused_up_gate_biases = jnp.concatenate([up_proj_bias_hf, zeros_for_gate_bias], axis=0)
        elif gate_proj_bias_hf is not None:
            zeros_for_up_bias = jnp.zeros_like(gate_proj_bias_hf)
            fused_up_gate_biases = jnp.concatenate([zeros_for_up_bias, gate_proj_bias_hf], axis=0)
        else:
            _logger.warning(f"MLP at {path} configured with has_biases=True, but no up_proj/gate_proj biases found in checkpoint.")
            intermediate_dim_x2 = fused_up_gate_weights.shape[0]
            fused_up_gate_biases = jnp.zeros((intermediate_dim_x2,), dtype=fused_up_gate_weights.dtype)

        if down_proj_bias_hf is not None:
            down_proj_biases = down_proj_bias_hf
        else:
            _logger.warning(f"MLP at {path} configured with has_biases=True, but no down_proj.bias found in checkpoint.")
            output_dim_down_proj = module.down_projection.output_dims[0]
            down_proj_biases = jnp.zeros((output_dim_down_proj,), dtype=down_proj_weights.dtype)

    return load_parameters(
        lambda m: (m.up_projection.weights, m.up_projection.biases, m.down_projection.weights, m.down_projection.biases),
        module,
        (fused_up_gate_weights, fused_up_gate_biases, down_proj_weights, down_proj_biases),
    )


def load_rmsnorm(
    module: RMSNorm,
    weights_dict: dict[str, Array],
    path: ParameterPath,
    add_one: bool,
) -> RMSNorm:
    scales = weights_dict[path / "weight"]
    if add_one:
        scales = scales + 1.0
    return load_parameters(lambda m: (m.scales,), module, (scales,))


def load_attention(
    module: Attention | VisionAttention,
    weights_dict: dict[str, Array],
    path: ParameterPath,
) -> Attention | VisionAttention:
    if isinstance(module, VisionAttention):
        if not isinstance(module.qkv_proj, FullPrecisionLinear):
            raise TypeError(f"Expected VisionAttention.qkv_proj to be FullPrecisionLinear for loader at {path / 'qkv'}, got {type(module.qkv_proj)}")
        if not isinstance(module.output_proj, FullPrecisionLinear):
            raise TypeError(f"Expected VisionAttention.output_proj to be FullPrecisionLinear for loader at {path / 'proj'}, got {type(module.output_proj)}")

        out_proj_path = path / "proj"
        loaded_output_proj = load_linear(module.output_proj, weights_dict, out_proj_path)

        qkv_path = path / "qkv"
        loaded_qkv_proj = load_linear(module.qkv_proj, weights_dict, qkv_path)

        return load_parameters(
            lambda m: (m.qkv_proj, m.output_proj),
            module,
            (loaded_qkv_proj, loaded_output_proj),
        )

    if not isinstance(module.qkv_projection, FullPrecisionLinear):
        raise TypeError(f"Expected qkv_projection to be FullPrecisionLinear, got {type(module.qkv_projection)}")
    if not isinstance(module.out_projection, FullPrecisionLinear):
        raise TypeError(f"Expected out_projection to be FullPrecisionLinear, got {type(module.out_projection)}")

    out_proj = load_linear(module.out_projection, weights_dict, path / "o_proj")

    q_proj_weights = weights_dict[path / "q_proj" / "weight"]
    k_proj_weights = weights_dict[path / "k_proj" / "weight"]
    v_proj_weights = weights_dict[path / "v_proj" / "weight"]

    qkv_proj_weights = jnp.concatenate([q_proj_weights, k_proj_weights, v_proj_weights], axis=0)

    bias_paths = [path / p / "bias" for p in ["q_proj", "k_proj", "v_proj"]]
    if module.qkv_projection.biases is None:
        for bias_path in bias_paths:
            if bias_path in weights_dict:
                raise ValueError(f"Bias is not supported for {bias_path} as module.qkv_projection.biases is None, but bias found in checkpoint.")
        qkv_bias = None
    else:
        missing_biases = [bp for bp in bias_paths if bp not in weights_dict]
        if missing_biases:
            raise ValueError(f"Module expects biases, but the following bias paths are missing in weights_dict: {missing_biases}")
        loaded_biases = [weights_dict[bias_path] for bias_path in bias_paths]
        qkv_bias = jnp.concatenate(loaded_biases, axis=0)

    return load_parameters(
        lambda m: (m.qkv_projection.weights, m.qkv_projection.biases, m.out_projection),  # type: ignore
        module,
        (qkv_proj_weights, qkv_bias, out_proj),
    )


def load_decoder_layer(
    module: DecoderLayer,
    weights_dict: dict[str, Array],
    path: ParameterPath,
    add_one_to_rms_norm_weights: bool,
) -> DecoderLayer:
    pre_attention_norm = load_rmsnorm(
        module.pre_attention_norm,
        weights_dict,
        path / "input_layernorm",
        add_one_to_rms_norm_weights,
    )
    attention = load_attention(module.attention, weights_dict, path / "self_attn")
    if module.post_attention_norm is not None:
        post_attention_norm = load_rmsnorm(
            module.post_attention_norm,
            weights_dict,
            path / "post_attention_layernorm",
            add_one_to_rms_norm_weights,
        )

        pre_mlp_norm = load_rmsnorm(
            module.pre_mlp_norm,
            weights_dict,
            path / "pre_feedforward_layernorm",
            add_one_to_rms_norm_weights,
        )
    else:
        post_attention_norm = None

        pre_mlp_norm = load_rmsnorm(
            module.pre_mlp_norm,
            weights_dict,
            path / "post_attention_layernorm",
            add_one_to_rms_norm_weights,
        )

    mlp = load_mlp(module.mlp, weights_dict, path / "mlp")
    if module.post_mlp_norm is not None:
        post_mlp_norm = load_rmsnorm(
            module.post_mlp_norm,
            weights_dict,
            path / "post_feedforward_layernorm",
            add_one_to_rms_norm_weights,
        )
    else:
        post_mlp_norm = None
    return load_parameters(
        lambda m: (m.pre_attention_norm, m.attention, m.post_attention_norm, m.pre_mlp_norm, m.mlp, m.post_mlp_norm),
        module,
        (pre_attention_norm, attention, post_attention_norm, pre_mlp_norm, mlp, post_mlp_norm),
    )


def load_tied_embedding(module: TiedEmbedding, weights_dict: dict[str, Array]) -> TiedEmbedding:
    weights = weights_dict[ParameterPath("model") / "embed_tokens" / "weight"]
    return load_parameters(lambda m: (m.weights,), module, (weights,))


def load_untied_embedding(
    module: UntiedEmbedding,
    weights_dict: dict[str, Array],
) -> UntiedEmbedding:
    input_weights = weights_dict[ParameterPath("model") / "embed_tokens" / "weight"]
    output_weights = weights_dict[ParameterPath("lm_head") / "weight"].T
    return load_parameters(lambda m: (m.input_weights, m.output_weights), module, (input_weights, output_weights))


def load_huggingface(
    module: Decoder,
    weights_dict: dict[str, Array],
    add_one_to_rms_norm_weights: bool,
) -> Decoder:
    root_path: ParameterPath = ParameterPath("model")
    if isinstance(module.embedding, TiedEmbedding):
        embedding = load_tied_embedding(module.embedding, weights_dict)
    elif isinstance(module.embedding, UntiedEmbedding):
        embedding = load_untied_embedding(module.embedding, weights_dict)
    else:
        raise TypeError(f"Unsupported embedding type: {type(module.embedding)}")
    decoder_layers = tuple(
        load_decoder_layer(layer, weights_dict, root_path / "layers" / i, add_one_to_rms_norm_weights)
        for i, layer in enumerate(module.layers)
    )
    output_norm = load_rmsnorm(module.output_norm, weights_dict, root_path / "norm", add_one_to_rms_norm_weights)
    return load_parameters(
        lambda m: (m.embedding, m.layers, m.output_norm),
        module,
        (embedding, decoder_layers, output_norm),
    )


def load_vision_patch_embedding(
    module: PatchEmbedding,
    weights_dict: dict[str, Array],
    path: ParameterPath,
) -> PatchEmbedding:
    hf_weights = weights_dict[path / "weight"] # (out, in, T, H, W)
    hf_biases = weights_dict.get(path / "bias")

    fs_weights = jnp.transpose(hf_weights, (0, 2, 3, 4, 1)) # (out, T, H, W, in)

    fs_biases: Array | None = None
    if hf_biases is not None:
        module.config = dataclasses.replace(module.config, has_bias=True)
        fs_biases = hf_biases

    return load_parameters(lambda m: (m.weights, m.biases), module, (fs_weights, fs_biases))


def load_vision_merger(
    module: PatchMerger,
    weights_dict: dict[str, Array],
    path: ParameterPath,
) -> PatchMerger:
    norm = load_rmsnorm(module.norm, weights_dict, path / "ln_q", False)

    if not isinstance(module.hidden_proj, FullPrecisionLinear):
        raise TypeError(f"Expected hidden_proj to be FullPrecisionLinear, got {type(module.hidden_proj)}")
    if not isinstance(module.out_proj, FullPrecisionLinear):
        raise TypeError(f"Expected out_proj to be FullPrecisionLinear, got {type(module.out_proj)}")

    hidden_proj = load_linear(module.hidden_proj, weights_dict, path / "mlp" / "0")
    out_proj = load_linear(module.out_proj, weights_dict, path / "mlp" / "2")

    return load_parameters(
        lambda m: (m.norm, m.hidden_proj, m.out_proj),
        module,
        (norm, hidden_proj, out_proj),
    )


def load_vision_huggingface(
    module: VisionTransformer,
    weights_dict: dict[str, Array],
) -> VisionTransformer:
    """Load VisionTransformer model from Hugging Face weights."""
    root_path: ParameterPath = ParameterPath("visual")

    patch_embed = load_vision_patch_embedding(
        module.patch_embed, weights_dict, root_path / "patch_embed" / "proj",
    )

    rope = module.rope

    if not module.stages or len(module.stages) != 1:
        raise ValueError(f"Expected VisionTransformer to have exactly one stage for current HF loading, got {len(module.stages) if module.stages else 0}")
    actual_layers_tuple = module.stages[0]

    loaded_layers = tuple(
        load_vision_layer(layer, weights_dict, root_path / "blocks" / i)
        for i, layer in enumerate(actual_layers_tuple)
    )

    output_norm_primary = root_path / "norm"
    output_norm_alt     = root_path / "merger" / "ln_q"

    if (output_norm_primary / "weight") in weights_dict:
        output_norm = load_rmsnorm(
            module.output_norm, weights_dict, output_norm_primary, False,
        )

    elif (output_norm_alt / "weight") in weights_dict:
        output_norm = load_rmsnorm(
            module.output_norm, weights_dict, output_norm_alt, False,
        )

    else:
        identity_scales = jnp.ones_like(module.output_norm.scales)
        output_norm = load_parameters(
            lambda m: (m.scales,), module.output_norm, (identity_scales,),
        )


    merger = load_vision_merger(module.final_merger, weights_dict, root_path / "merger")

    return load_parameters(
        lambda m: (m.patch_embed, m.rope, m.stages, m.inter_stage_mergers, m.output_norm, m.final_merger),
        module,
        (patch_embed, rope, (loaded_layers,), module.inter_stage_mergers, output_norm, merger),
    )


def load_vision_layer(
    module: VisionLayer,
    weights_dict: dict[str, Array],
    path: ParameterPath,
) -> VisionLayer:
    """Load VisionLayer weights from Hugging Face."""
    pre_attention_norm = load_rmsnorm(module.pre_attention_norm, weights_dict, path / "norm1", False)
    attention = load_attention(module.attention, weights_dict, path / "attn")
    pre_mlp_norm = load_rmsnorm(module.pre_mlp_norm, weights_dict, path / "norm2", False)
    mlp = load_mlp(module.mlp, weights_dict, path / "mlp")

    return load_parameters(
        lambda m: (m.pre_attention_norm, m.attention, m.pre_mlp_norm, m.mlp),
        module,
        (pre_attention_norm, attention, pre_mlp_norm, mlp),
    )<|MERGE_RESOLUTION|>--- conflicted
+++ resolved
@@ -11,7 +11,6 @@
     Attention,
     DecoderLayer,
     FullPrecisionLinear,
-<<<<<<< HEAD
     LinearBase,
     PatchEmbedding,
     PatchMerger,
@@ -20,11 +19,8 @@
     VisionAttention,
     VisionLayer,
     VisionTransformer,
-=======
-    RMSNorm,
     TiedEmbedding,
     UntiedEmbedding,
->>>>>>> e53402de
 )
 from fartsovka.modules.decoder import Decoder
 
