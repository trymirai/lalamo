from lalamo.language_model import LanguageModel
from lalamo.message_processor import (
    AssistantMessage,
    ContentBlock,
    Image,
    Message,
    SystemMessage,
    ToolSchema,
    UserMessage,
)
from lalamo.model_import import ModelSpec, import_model

<<<<<<< HEAD
__version__ = "0.3.0"
=======
__version__ = "0.3.4"
>>>>>>> 330a9b99

__all__ = [
    "AssistantMessage",
    "ContentBlock",
    "Image",
    "LanguageModel",
    "Message",
    "ModelSpec",
    "SystemMessage",
    "ToolSchema",
    "UserMessage",
    "import_model",
]<|MERGE_RESOLUTION|>--- conflicted
+++ resolved
@@ -10,11 +10,7 @@
 )
 from lalamo.model_import import ModelSpec, import_model
 
-<<<<<<< HEAD
-__version__ = "0.3.0"
-=======
-__version__ = "0.3.4"
->>>>>>> 330a9b99
+__version__ = "0.4.0"
 
 __all__ = [
     "AssistantMessage",
