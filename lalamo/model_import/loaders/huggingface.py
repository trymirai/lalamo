--- conflicted
+++ resolved
@@ -13,13 +13,9 @@
     FullPrecisionLinear,
     GroupQuantizedLinear,
     LinearBase,
-<<<<<<< HEAD
-    Normalization,
-=======
     MLXQuantizedLinear,
     MLXQuantizedTiedEmbedding,
-    RMSNorm,
->>>>>>> ed1822ed
+    Normalization,
     TiedEmbedding,
     TransformerLayer,
     UntiedEmbedding,
@@ -44,7 +40,6 @@
     if last_dim % pack_factor != 0:
         return array
 
-<<<<<<< HEAD
     array_reshaped = rearrange(
         array,
         "... (group pack_factor) -> ... group pack_factor",
@@ -57,20 +52,10 @@
 
 
 def unpack_int32(packed_weights: Array, mode: QuantizationMode) -> Array:
-    assert (
-        packed_weights.dtype == jnp.int32
-    ), f"Expected packed_weights to be of dtype jnp.int32, got {packed_weights.dtype}"
-=======
-    array_reshaped = rearrange(array, "... (group pack_factor) -> ... group pack_factor", pack_factor=pack_factor)
-    array_reordered = array_reshaped[..., reverse_order]
-    return rearrange(array_reordered, "... group pack_factor -> ... (group pack_factor)")
-
-
-def unpack_int32(packed_weights: Array, mode: QuantizationMode) -> Array:
-    assert packed_weights.dtype in (jnp.int32, jnp.uint32), (
-        f"Expected packed_weights to be of dtype jnp.(u)int32, got {packed_weights.dtype}"
-    )
->>>>>>> ed1822ed
+    assert packed_weights.dtype in (
+        jnp.int32,
+        jnp.uint32,
+    ), f"Expected packed_weights to be of dtype jnp.(u)int32, got {packed_weights.dtype}"
     assert 32 % mode.bits == 0
 
     shifts = jnp.arange(0, 32, mode.bits)
@@ -94,7 +79,9 @@
 ) -> Array:
     unpacked = unpack_int32(quantized, weight_quantization)
     if reverse_order is not None:
-        assert weight_quantization == QuantizationMode.UINT4, "reverse order only supported on uint4 quant type"
+        assert (
+            weight_quantization == QuantizationMode.UINT4
+        ), "reverse order only supported on uint4 quant type"
         unpacked = _reverse_uint4_order(unpacked, reverse_order)
 
     return unpacked.astype(activation_precision)
@@ -122,8 +109,12 @@
     transposed: bool
 
 
-AWQ_QUANTIZED_WEIGHT_LAYOUT = QuantizedParamLayout("qweight", "scales", "qzeros", transposed=True)
-MLX_QUANTIZED_WEIGHT_LAYOUT = QuantizedParamLayout("weight", "scales", "biases", transposed=False)
+AWQ_QUANTIZED_WEIGHT_LAYOUT = QuantizedParamLayout(
+    "qweight", "scales", "qzeros", transposed=True
+)
+MLX_QUANTIZED_WEIGHT_LAYOUT = QuantizedParamLayout(
+    "weight", "scales", "biases", transposed=False
+)
 
 
 def _fuse_quantized_weights(
@@ -140,23 +131,22 @@
         scales = weights_dict[path / quantized_param_layout.scale]
         return qweights, qzeros, scales
 
-<<<<<<< HEAD
     qweights = [
-        weights_dict[path / layer_name / "qweight"] for layer_name in sublayers_to_fuse
+        weights_dict[path / layer_name / quantized_param_layout.weight]
+        for layer_name in sublayers_to_fuse
     ]
     qzeros = [
-        weights_dict[path / layer_name / "qzeros"] for layer_name in sublayers_to_fuse
+        weights_dict[path / layer_name / quantized_param_layout.bias]
+        for layer_name in sublayers_to_fuse
     ]
     scales = [
-        weights_dict[path / layer_name / "scales"] for layer_name in sublayers_to_fuse
+        weights_dict[path / layer_name / quantized_param_layout.scale]
+        for layer_name in sublayers_to_fuse
     ]
-=======
-    qweights = [weights_dict[path / layer_name / quantized_param_layout.weight] for layer_name in sublayers_to_fuse]
-    qzeros = [weights_dict[path / layer_name / quantized_param_layout.bias] for layer_name in sublayers_to_fuse]
-    scales = [weights_dict[path / layer_name / quantized_param_layout.scale] for layer_name in sublayers_to_fuse]
->>>>>>> ed1822ed
-
-    fused_qweights = jnp.concatenate(qweights, axis=int(quantized_param_layout.transposed))
+
+    fused_qweights = jnp.concatenate(
+        qweights, axis=int(quantized_param_layout.transposed)
+    )
     fused_qzeros = jnp.concatenate(qzeros, axis=int(quantized_param_layout.transposed))
     fused_scales = jnp.concatenate(scales, axis=int(quantized_param_layout.transposed))
 
@@ -198,11 +188,10 @@
 
     if isinstance(module, GroupQuantizedLinear):
         qweights, qzeros, scales = _fuse_quantized_weights(
-<<<<<<< HEAD
-            weights_dict, path, sublayers_to_fuse
-        )
-=======
-            weights_dict, path, sublayers_to_fuse, AWQ_QUANTIZED_WEIGHT_LAYOUT,
+            weights_dict,
+            path,
+            sublayers_to_fuse,
+            AWQ_QUANTIZED_WEIGHT_LAYOUT,
         )
         weight_quantization = module.config.weight_quantization_mode
         activation_precision = module.activation_precision
@@ -211,7 +200,6 @@
             reverse_order = AWQ_UINT4_REVERSE_ORDER
         else:
             reverse_order = None
->>>>>>> ed1822ed
 
         weights = _process_quantized_tensor(
             qweights,
@@ -235,7 +223,10 @@
 
     if isinstance(module, MLXQuantizedLinear):
         qweights, deq_biases, scales = _fuse_quantized_weights(
-            weights_dict, path, sublayers_to_fuse, MLX_QUANTIZED_WEIGHT_LAYOUT,
+            weights_dict,
+            path,
+            sublayers_to_fuse,
+            MLX_QUANTIZED_WEIGHT_LAYOUT,
         )
         weight_quantization = module.config.weight_quantization_mode
         activation_precision = module.activation_precision
@@ -500,7 +491,9 @@
     scales = qscales.astype(module.activation_precision)
     biases = qbiases.astype(module.activation_precision)
 
-    return load_parameters(lambda m: (m.weights, m.scales, m.biases), module, (weights, scales, biases))
+    return load_parameters(
+        lambda m: (m.weights, m.scales, m.biases), module, (weights, scales, biases)
+    )
 
 
 def load_untied_embedding(
@@ -533,7 +526,9 @@
     if isinstance(module.embedding, TiedEmbedding):
         embedding = load_tied_embedding(module.embedding, weights_dict, decoder_path)
     elif isinstance(module.embedding, MLXQuantizedTiedEmbedding):
-        embedding = load_mlx_quantized_tied_embedding(module.embedding, weights_dict, decoder_path)
+        embedding = load_mlx_quantized_tied_embedding(
+            module.embedding, weights_dict, decoder_path
+        )
     elif isinstance(module.embedding, UntiedEmbedding):
         embedding = load_untied_embedding(
             module.embedding, weights_dict, decoder_path, lm_head_path
