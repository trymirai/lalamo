--- conflicted
+++ resolved
@@ -16,13 +16,9 @@
     Mamba2,
     MLXQuantizedLinear,
     MLXQuantizedTiedEmbedding,
-<<<<<<< HEAD
+    MLXSemiQuantizedUntiedEmbedding,
     Normalization,
-=======
-    MLXSemiQuantizedUntiedEmbedding,
-    RMSNorm,
     SeparableCausalConv,
->>>>>>> 59f2185a
     TiedEmbedding,
     TransformerLayer,
     UntiedEmbedding,
@@ -606,6 +602,34 @@
 
     return load_parameters(
         lambda m: (m.weights, m.scales, m.biases), module, (weights, scales, biases)
+    )
+
+
+def load_mlx_semi_quantized_untied_embedding(
+    module: MLXSemiQuantizedUntiedEmbedding,
+    weights_dict: Mapping[str, Array],
+    embedding_path: ParameterPath,
+    lm_head_path: ParameterPath,
+) -> MLXSemiQuantizedUntiedEmbedding:
+    input_weights = weights_dict[embedding_path / "weight"]
+
+    output_qweights = weights_dict[lm_head_path / "weight"]
+    output_qscales = weights_dict[lm_head_path / "scales"]
+    output_qbiases = weights_dict[lm_head_path / "biases"]
+
+    output_weights = _process_quantized_tensor(
+        output_qweights,
+        module.config.embedding_quantization_mode,
+        module.activation_precision,
+        None,
+    )
+    output_scales = output_qscales.astype(module.activation_precision)
+    output_biases = output_qbiases.astype(module.activation_precision)
+
+    return load_parameters(
+        lambda m: (m.input_weights, m.output_weights, m.output_scales, m.output_biases),
+        module,
+        (input_weights, output_weights, output_scales, output_biases),
     )
 
 
@@ -706,18 +730,15 @@
     if isinstance(module.embedding, TiedEmbedding):
         embedding = load_tied_embedding(module.embedding, weights_dict, embedding_path)
     elif isinstance(module.embedding, MLXQuantizedTiedEmbedding):
-<<<<<<< HEAD
         embedding = load_mlx_quantized_tied_embedding(
             module.embedding, weights_dict, embedding_path
-=======
-        embedding = load_mlx_quantized_tied_embedding(module.embedding, weights_dict, embedding_path)
+        )
     elif isinstance(module.embedding, MLXSemiQuantizedUntiedEmbedding):
         embedding = load_mlx_semi_quantized_untied_embedding(
             module.embedding,
             weights_dict,
             embedding_path,
             lm_head_path,
->>>>>>> 59f2185a
         )
     elif isinstance(module.embedding, UntiedEmbedding):
         embedding = load_untied_embedding(
