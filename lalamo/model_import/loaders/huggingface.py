from collections.abc import Mapping
from dataclasses import dataclass

import jax.numpy as jnp
from einops import rearrange
from jaxtyping import Array, DTypeLike

from lalamo.common import ParameterPath
from lalamo.modules import (
    Attention,
    Decoder,
    DenseMLP,
    FullPrecisionLinear,
    GroupQuantizedLinear,
    LinearBase,
    Mamba2,
    MLXQuantizedLinear,
    MLXQuantizedTiedEmbedding,
    Normalization,
    TiedEmbedding,
    TransformerLayer,
    UntiedEmbedding,
)
from lalamo.modules.classifier import Classifier
from lalamo.modules.mlp import MixtureOfExperts, MLPBase
from lalamo.quantization import QuantizationMode

from .common import load_parameters
from .utils import decode_mxfp4, deinterleave_pairwise_columns

__all__ = ["load_huggingface_decoder"]


AWQ_UINT4_REVERSE_ORDER = jnp.array([0, 4, 1, 5, 2, 6, 3, 7], dtype=jnp.int32)


def _reverse_uint4_order(array: Array, reverse_order: Array) -> Array:
    """Reverses the AWQ packing order to get the logical order of channels for INT4."""
    pack_factor = 32 // 4
    *_, last_dim = array.shape
    if last_dim % pack_factor != 0:
        return array

    array_reshaped = rearrange(
        array,
        "... (group pack_factor) -> ... group pack_factor",
        pack_factor=pack_factor,
    )
    array_reordered = array_reshaped[..., reverse_order]
    return rearrange(
        array_reordered, "... group pack_factor -> ... (group pack_factor)"
    )


def unpack_int32(packed_weights: Array, mode: QuantizationMode) -> Array:
    assert packed_weights.dtype in (
        jnp.int32,
        jnp.uint32,
    ), f"Expected packed_weights to be of dtype jnp.(u)int32, got {packed_weights.dtype}"
    assert 32 % mode.bits == 0

    shifts = jnp.arange(0, 32, mode.bits)
    mask = (2**mode.bits) - 1
    unpacked = jnp.bitwise_and(
        jnp.right_shift(packed_weights[:, :, None], shifts[None, None, :]), mask
    )
    unpacked = rearrange(
        unpacked,
        "out_channels packed_groups packed_values -> out_channels (packed_groups packed_values)",
    )

    return unpacked


def _process_quantized_tensor(
    quantized: Array,
    weight_quantization: QuantizationMode,
    activation_precision: DTypeLike,
    reverse_order: Array | None = None,
) -> Array:
    unpacked = unpack_int32(quantized, weight_quantization)
    if reverse_order is not None:
        assert (
            weight_quantization == QuantizationMode.UINT4
        ), "reverse order only supported on uint4 quant type"
        unpacked = _reverse_uint4_order(unpacked, reverse_order)

    return unpacked.astype(activation_precision)


def _fuse_full_precision_weights(
    weights_dict: Mapping[str, Array],
    path: ParameterPath,
    sublayers_to_fuse: list[str] | None,
) -> Array:
    if sublayers_to_fuse is None:
        return weights_dict[path / "weight"]

    weights = [
        weights_dict[path / layer_name / "weight"] for layer_name in sublayers_to_fuse
    ]
    return jnp.concatenate(weights, axis=0)


@dataclass(frozen=True)
class QuantizedParamLayout:
    weight: str
    scale: str
    bias: str
    transposed: bool


AWQ_QUANTIZED_WEIGHT_LAYOUT = QuantizedParamLayout(
    "qweight", "scales", "qzeros", transposed=True
)
MLX_QUANTIZED_WEIGHT_LAYOUT = QuantizedParamLayout(
    "weight", "scales", "biases", transposed=False
)


def _fuse_quantized_weights(
    weights_dict: Mapping[str, Array],
    path: ParameterPath,
    sublayers_to_fuse: list[str] | None,
    quantized_param_layout: QuantizedParamLayout,
) -> tuple[Array, Array, Array]:
    # Note that AWQ quantized weights are stored transposed relative to full-precision weights

    if sublayers_to_fuse is None:
        qweights = weights_dict[path / quantized_param_layout.weight]
        qzeros = weights_dict[path / quantized_param_layout.bias]
        scales = weights_dict[path / quantized_param_layout.scale]
        return qweights, qzeros, scales

    qweights = [
        weights_dict[path / layer_name / quantized_param_layout.weight]
        for layer_name in sublayers_to_fuse
    ]
    qzeros = [
        weights_dict[path / layer_name / quantized_param_layout.bias]
        for layer_name in sublayers_to_fuse
    ]
    scales = [
        weights_dict[path / layer_name / quantized_param_layout.scale]
        for layer_name in sublayers_to_fuse
    ]

    fused_qweights = jnp.concatenate(
        qweights, axis=int(quantized_param_layout.transposed)
    )
    fused_qzeros = jnp.concatenate(qzeros, axis=int(quantized_param_layout.transposed))
    fused_scales = jnp.concatenate(scales, axis=int(quantized_param_layout.transposed))

    return fused_qweights, fused_qzeros, fused_scales


def load_linear(
    module: LinearBase,
    weights_dict: Mapping[str, Array],
    path: ParameterPath,
    sublayers_to_fuse: list[str] | None = None,
) -> LinearBase:
    """Loads a linear layer, optionally fusing weights from sublayers."""
    if not module.has_biases:
        if sublayers_to_fuse:
            paths_to_check = [path / proj / "bias" for proj in sublayers_to_fuse]
        else:
            paths_to_check = path / "bias"
        for p in paths_to_check:
            if p in weights_dict:
                raise ValueError(
                    f"Bias tensor found at {p} but module does not support it."
                )
        bias = None
    elif sublayers_to_fuse is None:
        bias = weights_dict[path / "bias"]
    else:
        bias = jnp.concatenate(
            [
                weights_dict[path / proj_name / "bias"]
                for proj_name in sublayers_to_fuse
            ],
            axis=0,
        )

    if isinstance(module, FullPrecisionLinear):
        weights = _fuse_full_precision_weights(weights_dict, path, sublayers_to_fuse)
        return load_parameters(lambda m: (m.weights, m.biases), module, (weights, bias))

    if isinstance(module, GroupQuantizedLinear):
        qweights, qzeros, scales = _fuse_quantized_weights(
            weights_dict,
            path,
            sublayers_to_fuse,
            AWQ_QUANTIZED_WEIGHT_LAYOUT,
        )
        weight_quantization = module.config.weight_quantization_mode
        activation_precision = module.activation_precision

        if weight_quantization == QuantizationMode.UINT4:
            reverse_order = AWQ_UINT4_REVERSE_ORDER
        else:
            reverse_order = None

        weights = _process_quantized_tensor(
            qweights,
            weight_quantization,
            activation_precision,
            reverse_order,
        )
        zeros = _process_quantized_tensor(
            qzeros,
            weight_quantization,
            activation_precision,
            reverse_order,
        )
        scales = scales.astype(activation_precision)

        return load_parameters(
            lambda m: (m.weights, m.scales, m.zero_points, m.biases),
            module,
            (weights.T, scales.T, zeros.T, bias),
        )

    if isinstance(module, MLXQuantizedLinear):
        qweights, deq_biases, scales = _fuse_quantized_weights(
            weights_dict,
            path,
            sublayers_to_fuse,
            MLX_QUANTIZED_WEIGHT_LAYOUT,
        )
        weight_quantization = module.config.weight_quantization_mode
        activation_precision = module.activation_precision

        weights = _process_quantized_tensor(
            qweights,
            weight_quantization,
            activation_precision,
            None,
        )
        scales = scales.astype(activation_precision)
        deq_biases = deq_biases.astype(activation_precision)

        return load_parameters(
            lambda m: (m.weights, m.scales, m.deq_biases, m.biases),
            module,
            (weights, scales, deq_biases, bias),
        )

    raise TypeError(f"Unsupported module type for loading: {type(module)}")


def load_mlp(
<<<<<<< HEAD
    module: MLPBase, weights_dict: Mapping[str, Array], path: ParameterPath
=======
    module: MLPBase,
    weights_dict: Mapping[str, Array],
    path: ParameterPath,
    up_proj_key: str,
    gate_proj_key: str,
    down_proj_key: str,
>>>>>>> ad0b3c79
) -> MLPBase:
    if isinstance(module, DenseMLP):
        # Standard dense MLP with separate sublayers.
        up_projection = load_linear(
            module.up_projection,
            weights_dict,
            path,
            sublayers_to_fuse=[up_proj_key, gate_proj_key],
        )
<<<<<<< HEAD
        down_projection = load_linear(
            module.down_projection, weights_dict, path / "down_proj"
        )
=======
        down_projection = load_linear(module.down_projection, weights_dict, path / down_proj_key)
>>>>>>> ad0b3c79
        return load_parameters(
            lambda m: (m.up_projection, m.down_projection),
            module,
            (up_projection, down_projection),
        )

    if isinstance(module, MixtureOfExperts):
        return load_moe(module, weights_dict, path)

    raise TypeError(f"Unsupported module type for loading: {type(module)}")


def load_moe(
    module: MixtureOfExperts, weights_dict: Mapping[str, Array], path: ParameterPath
) -> MixtureOfExperts:
    # Load router via the standard linear loader
    router = load_linear(module.router, weights_dict, path / "router")

    experts_path = path / "experts"
    # Handle fused MXFP4 experts layout if present
    if (experts_path / "gate_up_proj_blocks") in weights_dict:
        # Decode fused gate/up (interleaved), split into (up, gate), and add +1.0 to up bias
        fused = decode_mxfp4(
            weights_dict[experts_path / "gate_up_proj_blocks"],
            weights_dict[experts_path / "gate_up_proj_scales"],
            dtype=module.activation_precision,
            flatten=False,
        )
        # Stored as (experts, outputs=2*hidden_dim, input_blocks, input_block_elems)
        # Merge blocks and move outputs last
        fused_eio = rearrange(fused, "e o ib ie -> e (ib ie) o")
        up_w, gate_w = deinterleave_pairwise_columns(fused_eio, first="odd")
        combined_up_gate = jnp.concatenate([up_w, gate_w], axis=-1)
        # Transpose to new layout: (experts, outputs, inputs)
        combined_up_gate_w = jnp.swapaxes(combined_up_gate, -1, -2)

        gub = weights_dict[experts_path / "gate_up_proj_bias"]
        if gub.ndim == 1:
            # Broadcast to (experts, 2*hidden_dim)
            gub = jnp.broadcast_to(gub, (combined_up_gate_w.shape[0], gub.shape[0]))
        up_b, gate_b = deinterleave_pairwise_columns(gub, first="odd")
        combined_up_gate_b = jnp.concatenate([up_b + 1.0, gate_b], axis=-1)

        up_projection = load_parameters(
            lambda m: (m.weights, m.biases),  # type: ignore
            module.experts.up_projection,
            (combined_up_gate_w, combined_up_gate_b),
        )

        # Down projection: decode MXFP4 to dense
        down_w = decode_mxfp4(
            weights_dict[experts_path / "down_proj_blocks"],
            weights_dict[experts_path / "down_proj_scales"],
            dtype=module.activation_precision,
            flatten=False,
        )
        # Stored as (experts, outputs=model_dim, input_blocks, input_block_elems)
        # Merge blocks and move outputs last
        down_w = rearrange(down_w, "e o ib ie -> e o (ib ie)")
        down_b = weights_dict[experts_path / "down_proj_bias"]
        if down_b.ndim == 1:
            down_b = jnp.broadcast_to(down_b, down_w.shape[:-1] + (down_b.shape[0],))

        down_projection = load_parameters(
            lambda m: (m.weights, m.biases),  # type: ignore
            module.experts.down_projection,
            (down_w, down_b),
        )

        experts = load_parameters(
            lambda m: (m.up_projection, m.down_projection),
            module.experts,
            (up_projection, down_projection),
        )
    else:
        # Fallback: recursively load a standard DenseMLP experts module
        experts = load_mlp(module.experts, weights_dict, experts_path, "up_proj", "gate_proj", "down_proj")

    return load_parameters(
        lambda m: (m.router, m.experts),
        module,
        (router, experts),
    )


def load_rmsnorm(
    module: Normalization,
    weights_dict: Mapping[str, Array],
    path: ParameterPath,
) -> Normalization:
    scales = weights_dict[path / "weight"]
    return load_parameters(lambda m: (m.scales,), module, (scales,))


def load_attention(
    module: Attention,
    weights_dict: Mapping[str, Array],
    path: ParameterPath,
) -> Attention:
    qkv_projection = load_linear(
        module.qkv_projection,
        weights_dict,
        path,
        sublayers_to_fuse=["q_proj", "k_proj", "v_proj"],
    )
    out_projection = load_linear(module.out_projection, weights_dict, path / "o_proj")

    if module.query_norm is not None:
        query_norm = load_rmsnorm(module.query_norm, weights_dict, path / "q_norm")
    else:
        query_norm = None

    if module.key_norm is not None:
        key_norm = load_rmsnorm(module.key_norm, weights_dict, path / "k_norm")
    else:
        key_norm = None

    # GPT-OSS adds per-head attention sinks; load them if present.
    if (path / "sinks") in weights_dict:
        sinks = weights_dict[path / "sinks"]
    else:
        sinks = module.sinks

    return load_parameters(
        lambda m: (
            m.qkv_projection,
            m.out_projection,
            m.query_norm,
            m.key_norm,
            m.sinks,
        ),
        module,
        (qkv_projection, out_projection, query_norm, key_norm, sinks),
    )


def load_mamba2(
    module: Mamba2,
    weights_dict: Mapping[str, Array],
    path: ParameterPath,
) -> Mamba2:
    in_projection = load_linear(
        module.in_projection,
        weights_dict,
        path / "in_proj",
    )

    out_projection = load_linear(
        module.out_projection,
        weights_dict,
        path / "out_proj",
    )

    conv_weight_path = path / "conv1d" / "weight"
    if conv_weight_path not in weights_dict:
        conv_weight_path = path / "conv_weight"
    if conv_weight_path not in weights_dict:
        conv_weight_path = None

    if conv_weight_path is not None:
        conv_weight_raw = weights_dict[conv_weight_path]
        if conv_weight_raw.ndim == 3:
            conv_weight = conv_weight_raw.squeeze(1)
        else:
            conv_weight = conv_weight_raw
    else:
        conv_weight = module.conv.weight

    conv_bias_path = path / "conv1d" / "bias"
    if conv_bias_path not in weights_dict:
        conv_bias_path = path / "conv_bias"
    if conv_bias_path not in weights_dict:
        conv_bias_path = None

    if conv_bias_path is not None and module.conv.bias is not None:
        conv_bias = weights_dict[conv_bias_path]
    else:
        conv_bias = module.conv.bias

    skip_connection_weight_path = path / "D"
    if skip_connection_weight_path in weights_dict:
        skip_connection_weight = weights_dict[skip_connection_weight_path]
    else:
        skip_connection_weight = module.skip_connection_weight

    gate_bias_path = path / "z_bias"
    if gate_bias_path in weights_dict:
        gate_bias = weights_dict[gate_bias_path]
    else:
        gate_bias = module.gate_bias

    conv_subtree = {"weight": conv_weight}
    if conv_bias is not None:
        conv_subtree["bias"] = conv_bias
    conv = module.conv.import_weights(conv_subtree)

    return load_parameters(
        lambda m: (
            m.in_projection,
            m.out_projection,
            m.conv,
            m.skip_connection_weight,
            m.gate_bias,
        ),
        module,
        (in_projection, out_projection, conv, skip_connection_weight, gate_bias),
    )


def load_transformer_layer(
    module: TransformerLayer,
    weights_dict: Mapping[str, Array],
<<<<<<< HEAD
    path: ParameterPath,
) -> TransformerLayer:
    if module.pre_mixer_norm is not None:
        pre_attention_norm = load_rmsnorm(
            module.pre_mixer_norm,
            weights_dict,
            path / "input_layernorm",
        )
    else:
        pre_attention_norm = None
=======
    mixer_path: ParameterPath,
    mlp_path: ParameterPath,
    mixer_key: str,
    mlp_key: str,
    pre_mixer_norm_key: str,
    pre_mlp_norm_key: str,
    up_proj_key: str,
    gate_proj_key: str,
    down_proj_key: str,
) -> DecoderLayer:
    pre_attention_norm = load_rmsnorm(
        module.pre_mixer_norm,
        weights_dict,
        mixer_path / pre_mixer_norm_key,
    )

>>>>>>> ad0b3c79
    # Load mixer (attention or mamba)
    if isinstance(module.mixer, Attention):
        mixer = load_attention(module.mixer, weights_dict, mixer_path / mixer_key)
    elif isinstance(module.mixer, Mamba2):
        mixer = load_mamba2(module.mixer, weights_dict, mixer_path / mixer_key)
    else:
        mixer = module.mixer

    if module.post_mixer_norm is not None:
        post_attention_norm = load_rmsnorm(
            module.post_mixer_norm,
            weights_dict,
            mixer_path / "post_attention_layernorm",
        )

        pre_mlp_norm = load_rmsnorm(
            module.pre_mlp_norm,
            weights_dict,
            mlp_path / "pre_feedforward_layernorm",
        )
    else:
        post_attention_norm = None

        pre_mlp_norm = load_rmsnorm(
            module.pre_mlp_norm,
            weights_dict,
            mlp_path / pre_mlp_norm_key,
        )

    mlp = load_mlp(module.mlp, weights_dict, mlp_path / mlp_key, up_proj_key, gate_proj_key, down_proj_key)

    if module.post_mlp_norm is not None:
        post_mlp_norm = load_rmsnorm(
            module.post_mlp_norm,
            weights_dict,
            mlp_path / "post_feedforward_layernorm",
        )
    else:
        post_mlp_norm = None

    return load_parameters(
        lambda m: (
            m.pre_mixer_norm,
            m.mixer,
            m.post_mixer_norm,
            m.pre_mlp_norm,
            m.mlp,
            m.post_mlp_norm,
        ),
        module,
        (
            pre_attention_norm,
            mixer,
            post_attention_norm,
            pre_mlp_norm,
            mlp,
            post_mlp_norm,
        ),
    )


def load_tied_embedding(
    module: TiedEmbedding,
    weights_dict: Mapping[str, Array],
    embedding_path: ParameterPath,
) -> TiedEmbedding:
    weights = weights_dict[embedding_path / "weight"]
    return load_parameters(lambda m: (m.weights,), module, (weights,))


def load_mlx_quantized_tied_embedding(
    module: MLXQuantizedTiedEmbedding,
    weights_dict: Mapping[str, Array],
    embedding_path: ParameterPath,
) -> MLXQuantizedTiedEmbedding:
    qweights = weights_dict[embedding_path / "weight"]
    qscales = weights_dict[embedding_path / "scales"]
    qbiases = weights_dict[embedding_path / "biases"]

    weights = _process_quantized_tensor(
        qweights,
        module.config.embedding_quantization_mode,
        module.activation_precision,
        None,
    )
    scales = qscales.astype(module.activation_precision)
    biases = qbiases.astype(module.activation_precision)

    return load_parameters(
        lambda m: (m.weights, m.scales, m.biases), module, (weights, scales, biases)
    )


def load_untied_embedding(
    module: UntiedEmbedding,
    weights_dict: Mapping[str, Array],
    embedding_path: ParameterPath,
    lm_head_path: ParameterPath,
) -> UntiedEmbedding:
    input_weights = weights_dict[embedding_path / "weight"]
    output_weights = weights_dict[lm_head_path / "weight"]
    return load_parameters(
        lambda m: (m.input_weights, m.output_weights),
        module,
        (input_weights, output_weights),
    )


def load_huggingface_decoder(
    module: Decoder,
    weights_dict: Mapping[str, Array],
) -> Decoder:
    if any(key.startswith("language_model.") for key in weights_dict):
        base_path = ParameterPath("language_model")
    else:
        base_path = ParameterPath()

    is_llamba_full_precision = any(key.startswith("backbone.") for key in weights_dict)
    is_llamba_mlx = any(key.startswith("embedding.encoder.") for key in weights_dict)
    if is_llamba_full_precision:
        decoder_path = base_path / "backbone"
        embedding_path = decoder_path / "embedding"
        pre_mixer_norm_key = "input_layernorm"
        mixer_key = "mixer"
        pre_mlp_norm_key = "post_attention_layernorm"
        mlp_key = "mlp"
        up_proj_key = "up_proj"
        gate_proj_key = "gate_proj"
        down_proj_key = "down_proj"
        alternating_layers = False
        norm_key = "final_layernorm"
    elif is_llamba_mlx:
        decoder_path = base_path / "model"
        embedding_path = base_path / "embedding.encoder"
        pre_mixer_norm_key = "norm"
        mixer_key = "layer"
        pre_mlp_norm_key = "norm"
        mlp_key = "layer"
        up_proj_key = "gate_proj"
        gate_proj_key = "in_proj"
        down_proj_key = "out_proj"
        alternating_layers = True
        norm_key = "norm"
    else:
        decoder_path = base_path / "model"
        embedding_path = decoder_path / "embed_tokens"
        pre_mixer_norm_key = "input_layernorm"
        mixer_key = "self_attn"
        pre_mlp_norm_key = "post_attention_layernorm"
        mlp_key = "mlp"
        up_proj_key = "up_proj"
        gate_proj_key = "gate_proj"
        down_proj_key = "down_proj"
        alternating_layers = False
        norm_key = "norm"

    lm_head_path = base_path / "lm_head"

    if isinstance(module.embedding, TiedEmbedding):
<<<<<<< HEAD
        embedding = load_tied_embedding(
            module.embedding, weights_dict, decoder_path, embedding_key
        )
    elif isinstance(module.embedding, MLXQuantizedTiedEmbedding):
        embedding = load_mlx_quantized_tied_embedding(
            module.embedding, weights_dict, decoder_path, embedding_key
        )
    elif isinstance(module.embedding, UntiedEmbedding):
        embedding = load_untied_embedding(
            module.embedding, weights_dict, decoder_path, lm_head_path, embedding_key
        )
=======
        embedding = load_tied_embedding(module.embedding, weights_dict, embedding_path)
    elif isinstance(module.embedding, MLXQuantizedTiedEmbedding):
        embedding = load_mlx_quantized_tied_embedding(module.embedding, weights_dict, embedding_path)
    elif isinstance(module.embedding, UntiedEmbedding):
        embedding = load_untied_embedding(module.embedding, weights_dict, embedding_path, lm_head_path)
>>>>>>> ad0b3c79
    else:
        raise TypeError(f"Unsupported embedding type: {type(module.embedding)}")

    decoder_layers = tuple(
<<<<<<< HEAD
        load_transformer_layer(layer, weights_dict, decoder_path / "layers" / i)
        for i, layer in enumerate(module.transformer.layers)
    )
    output_norm = load_rmsnorm(
        module.transformer.output_norm, weights_dict, decoder_path / norm_key
    )
=======
        load_decoder_layer(
            layer,
            weights_dict,
            decoder_path / "layers" / ((i * 2) if alternating_layers else i),
            decoder_path / "layers" / ((i * 2 + 1) if alternating_layers else i),
            mixer_key,
            mlp_key,
            pre_mixer_norm_key,
            pre_mlp_norm_key,
            up_proj_key,
            gate_proj_key,
            down_proj_key,
        )
        for i, layer in enumerate(module.layers)
    )

    output_norm = load_rmsnorm(module.output_norm, weights_dict, decoder_path / norm_key)
>>>>>>> ad0b3c79
    return load_parameters(
        lambda m: (m.embedding, m.transformer.layers, m.transformer.output_norm),
        module,
        (embedding, decoder_layers, output_norm),
    )


def load_huggingface_classifier(
    module: Classifier,
    weights_dict: Mapping[str, Array],
) -> Classifier:
    def load_tied_embedding_local(
        module: TiedEmbedding,
        weights_dict: Mapping[str, Array],
        decoder_path: ParameterPath,
    ) -> TiedEmbedding:
        input_weights = weights_dict[
            decoder_path / "embeddings" / "tok_embeddings" / "weight"
        ]
        return load_parameters(lambda m: (m.weights,), module, (input_weights,))

    def load_attention_local(
        module: Attention,
        weights_dict: Mapping[str, Array],
        path: ParameterPath,
    ) -> Attention:
        qkv_projection = load_linear(
            module.qkv_projection,
            weights_dict,
            path / "Wqkv",
            sublayers_to_fuse=None,
        )
        out_projection = load_linear(module.out_projection, weights_dict, path / "Wo")

        if module.query_norm is not None:
            query_norm = load_rmsnorm(module.query_norm, weights_dict, path / "q_norm")
        else:
            query_norm = None

        if module.key_norm is not None:
            key_norm = load_rmsnorm(module.key_norm, weights_dict, path / "k_norm")
        else:
            key_norm = None

        return load_parameters(
            lambda m: (m.qkv_projection, m.out_projection, m.query_norm, m.key_norm),
            module,
            (qkv_projection, out_projection, query_norm, key_norm),
        )

    def load_mlp_local(
        module: MLPBase, weights_dict: Mapping[str, Array], path: ParameterPath
    ) -> MLPBase:
        assert isinstance(module, DenseMLP)
        up_projection = load_linear(
            module.up_projection,
            weights_dict,
            path / "Wi",
            sublayers_to_fuse=None,
        )
        down_projection = load_linear(module.down_projection, weights_dict, path / "Wo")
        return load_parameters(
            lambda m: (m.up_projection, m.down_projection),
            module,
            (up_projection, down_projection),
        )

    def load_transformer_layer_local(
        module: TransformerLayer,
        weights_dict: Mapping[str, Array],
        path: ParameterPath,
    ) -> TransformerLayer:
        if module.pre_mixer_norm is not None:
            pre_attention_norm = load_rmsnorm(
                module.pre_mixer_norm,
                weights_dict,
                path / "attn_norm",
            )
        else:
            pre_attention_norm = None

        assert isinstance(module.mixer, Attention)
        attention = load_attention_local(module.mixer, weights_dict, path / "attn")
        if module.post_mixer_norm is not None:
            post_attention_norm = load_rmsnorm(
                module.post_mixer_norm,
                weights_dict,
                path / "post_attention_layernorm",
            )

            pre_mlp_norm = load_rmsnorm(
                module.pre_mlp_norm,
                weights_dict,
                path / "pre_feedforward_layernorm",
            )
        else:
            post_attention_norm = None

            pre_mlp_norm = load_rmsnorm(
                module.pre_mlp_norm,
                weights_dict,
                path / "mlp_norm",
            )

        mlp = load_mlp_local(module.mlp, weights_dict, path / "mlp")
        if module.post_mlp_norm is not None:
            post_mlp_norm = load_rmsnorm(
                module.post_mlp_norm,
                weights_dict,
                path / "post_feedforward_layernorm",
            )
        else:
            post_mlp_norm = None
        return load_parameters(
            lambda m: (
                m.pre_mixer_norm,
                m.mixer,
                m.post_mixer_norm,
                m.pre_mlp_norm,
                m.mlp,
                m.post_mlp_norm,
            ),
            module,
            (
                pre_attention_norm,
                attention,
                post_attention_norm,
                pre_mlp_norm,
                mlp,
                post_mlp_norm,
            ),
        )

    base_path = ParameterPath()
    decoder_path = base_path / "model"
    head_path = base_path / "head"
    classifier_path = base_path / "classifier"
    assert isinstance(module.embedding, TiedEmbedding)
    embedding = load_tied_embedding_local(module.embedding, weights_dict, decoder_path)
    embedding_norm = load_rmsnorm(
        module.embedding_norm, weights_dict, base_path / "model" / "embeddings" / "norm"
    )

    decoder_layers = tuple(
        load_transformer_layer_local(layer, weights_dict, decoder_path / "layers" / i)
        for i, layer in enumerate(module.transformer.layers)
    )
    output_norm = load_rmsnorm(
        module.transformer.output_norm, weights_dict, decoder_path / "final_norm"
    )
    head_dense = load_linear(
        module.prediction_head.dense, weights_dict, head_path / "dense"
    )
    head_norm = load_rmsnorm(
        module.prediction_head.norm, weights_dict, head_path / "norm"
    )
    head_final_linear = load_linear(
        module.prediction_head.final_linear, weights_dict, classifier_path
    )
    return load_parameters(
        lambda m: (
            m.embedding,
            m.embedding_norm,
            m.transformer.layers,
            m.transformer.output_norm,
            m.prediction_head.dense,
            m.prediction_head.norm,
            m.prediction_head.final_linear,
        ),
        module,
        (
            embedding,
            embedding_norm,
            decoder_layers,
            output_norm,
            head_dense,
            head_norm,
            head_final_linear,
        ),
    )<|MERGE_RESOLUTION|>--- conflicted
+++ resolved
@@ -251,16 +251,12 @@
 
 
 def load_mlp(
-<<<<<<< HEAD
-    module: MLPBase, weights_dict: Mapping[str, Array], path: ParameterPath
-=======
     module: MLPBase,
     weights_dict: Mapping[str, Array],
     path: ParameterPath,
     up_proj_key: str,
     gate_proj_key: str,
     down_proj_key: str,
->>>>>>> ad0b3c79
 ) -> MLPBase:
     if isinstance(module, DenseMLP):
         # Standard dense MLP with separate sublayers.
@@ -270,13 +266,9 @@
             path,
             sublayers_to_fuse=[up_proj_key, gate_proj_key],
         )
-<<<<<<< HEAD
         down_projection = load_linear(
-            module.down_projection, weights_dict, path / "down_proj"
-        )
-=======
-        down_projection = load_linear(module.down_projection, weights_dict, path / down_proj_key)
->>>>>>> ad0b3c79
+            module.down_projection, weights_dict, path / down_proj_key
+        )
         return load_parameters(
             lambda m: (m.up_projection, m.down_projection),
             module,
@@ -353,7 +345,14 @@
         )
     else:
         # Fallback: recursively load a standard DenseMLP experts module
-        experts = load_mlp(module.experts, weights_dict, experts_path, "up_proj", "gate_proj", "down_proj")
+        experts = load_mlp(
+            module.experts,
+            weights_dict,
+            experts_path,
+            "up_proj",
+            "gate_proj",
+            "down_proj",
+        )
 
     return load_parameters(
         lambda m: (m.router, m.experts),
@@ -489,18 +488,6 @@
 def load_transformer_layer(
     module: TransformerLayer,
     weights_dict: Mapping[str, Array],
-<<<<<<< HEAD
-    path: ParameterPath,
-) -> TransformerLayer:
-    if module.pre_mixer_norm is not None:
-        pre_attention_norm = load_rmsnorm(
-            module.pre_mixer_norm,
-            weights_dict,
-            path / "input_layernorm",
-        )
-    else:
-        pre_attention_norm = None
-=======
     mixer_path: ParameterPath,
     mlp_path: ParameterPath,
     mixer_key: str,
@@ -510,14 +497,16 @@
     up_proj_key: str,
     gate_proj_key: str,
     down_proj_key: str,
-) -> DecoderLayer:
-    pre_attention_norm = load_rmsnorm(
-        module.pre_mixer_norm,
-        weights_dict,
-        mixer_path / pre_mixer_norm_key,
-    )
-
->>>>>>> ad0b3c79
+) -> TransformerLayer:
+    if module.pre_mixer_norm is not None:
+        pre_attention_norm = load_rmsnorm(
+            module.pre_mixer_norm,
+            weights_dict,
+            mixer_path / pre_mixer_norm_key,
+        )
+
+    else:
+        pre_attention_norm = None
     # Load mixer (attention or mamba)
     if isinstance(module.mixer, Attention):
         mixer = load_attention(module.mixer, weights_dict, mixer_path / mixer_key)
@@ -547,7 +536,14 @@
             mlp_path / pre_mlp_norm_key,
         )
 
-    mlp = load_mlp(module.mlp, weights_dict, mlp_path / mlp_key, up_proj_key, gate_proj_key, down_proj_key)
+    mlp = load_mlp(
+        module.mlp,
+        weights_dict,
+        mlp_path / mlp_key,
+        up_proj_key,
+        gate_proj_key,
+        down_proj_key,
+    )
 
     if module.post_mlp_norm is not None:
         post_mlp_norm = load_rmsnorm(
@@ -677,38 +673,20 @@
     lm_head_path = base_path / "lm_head"
 
     if isinstance(module.embedding, TiedEmbedding):
-<<<<<<< HEAD
-        embedding = load_tied_embedding(
-            module.embedding, weights_dict, decoder_path, embedding_key
-        )
+        embedding = load_tied_embedding(module.embedding, weights_dict, embedding_path)
     elif isinstance(module.embedding, MLXQuantizedTiedEmbedding):
         embedding = load_mlx_quantized_tied_embedding(
-            module.embedding, weights_dict, decoder_path, embedding_key
+            module.embedding, weights_dict, embedding_path
         )
     elif isinstance(module.embedding, UntiedEmbedding):
         embedding = load_untied_embedding(
-            module.embedding, weights_dict, decoder_path, lm_head_path, embedding_key
-        )
-=======
-        embedding = load_tied_embedding(module.embedding, weights_dict, embedding_path)
-    elif isinstance(module.embedding, MLXQuantizedTiedEmbedding):
-        embedding = load_mlx_quantized_tied_embedding(module.embedding, weights_dict, embedding_path)
-    elif isinstance(module.embedding, UntiedEmbedding):
-        embedding = load_untied_embedding(module.embedding, weights_dict, embedding_path, lm_head_path)
->>>>>>> ad0b3c79
+            module.embedding, weights_dict, embedding_path, lm_head_path
+        )
     else:
         raise TypeError(f"Unsupported embedding type: {type(module.embedding)}")
 
     decoder_layers = tuple(
-<<<<<<< HEAD
-        load_transformer_layer(layer, weights_dict, decoder_path / "layers" / i)
-        for i, layer in enumerate(module.transformer.layers)
-    )
-    output_norm = load_rmsnorm(
-        module.transformer.output_norm, weights_dict, decoder_path / norm_key
-    )
-=======
-        load_decoder_layer(
+        load_transformer_layer(
             layer,
             weights_dict,
             decoder_path / "layers" / ((i * 2) if alternating_layers else i),
@@ -721,11 +699,11 @@
             gate_proj_key,
             down_proj_key,
         )
-        for i, layer in enumerate(module.layers)
-    )
-
-    output_norm = load_rmsnorm(module.output_norm, weights_dict, decoder_path / norm_key)
->>>>>>> ad0b3c79
+        for i, layer in enumerate(module.transformer.layers)
+    )
+    output_norm = load_rmsnorm(
+        module.transformer.output_norm, weights_dict, decoder_path / norm_key
+    )
     return load_parameters(
         lambda m: (m.embedding, m.transformer.layers, m.transformer.output_norm),
         module,
