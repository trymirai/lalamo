--- conflicted
+++ resolved
@@ -228,29 +228,19 @@
     module: TransformerLayer,
     weights_dict: Mapping[str, Array],
     path: ParameterPath,
-<<<<<<< HEAD
 ) -> TransformerLayer:
-    if module.post_attention_norm is not None:
-        raise ValueError("Post attention normalization is not supported")
-    if module.post_mlp_norm is not None:
-        raise ValueError("Post MLP normalization is not supported")
-    if module.pre_attention_norm is not None:
-        attention_norm = load_rmsnorm(
-            module.pre_attention_norm, weights_dict, path / "attention_norm"
-        )
-    else:
-        attention_norm = None
-    attention = load_attention(module.attention, weights_dict, path / "attention")
-=======
-) -> DecoderLayer:
     if module.post_mixer_norm is not None:
         raise ValueError("Post attention normalization is not supported")
     if module.post_mlp_norm is not None:
         raise ValueError("Post MLP normalization is not supported")
-    attention_norm = load_rmsnorm(module.pre_mixer_norm, weights_dict, path / "attention_norm")
+    if module.pre_mixer_norm is not None:
+        attention_norm = load_rmsnorm(
+            module.pre_mixer_norm, weights_dict, path / "attention_norm"
+        )
+    else:
+        attention_norm = None
     assert isinstance(module.mixer, Attention)
     attention = load_attention(module.mixer, weights_dict, path / "attention")
->>>>>>> 00a7db52
     mlp_norm = load_rmsnorm(module.pre_mlp_norm, weights_dict, path / "ffn_norm")
     assert isinstance(module.mlp, DenseMLP)
     mlp = load_mlp(module.mlp, weights_dict, path / "feed_forward")
