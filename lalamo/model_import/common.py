--- conflicted
+++ resolved
@@ -204,13 +204,9 @@
         weights_shards = []
         metadata_shards = []
         for weights_path in weights_paths:
-<<<<<<< HEAD
-            weights_shard = stack.enter_context(
+            weights_shard, metadata_shard = stack.enter_context(
                 model_spec.weights_type.load(weights_path, precision)
             )
-=======
-            weights_shard, metadata_shard = stack.enter_context(model_spec.weights_type.load(weights_path, precision))
->>>>>>> ad0b3c79
             weights_shards.append(weights_shard)
             metadata_shards.append(metadata_shard)
         weights_dict: ChainMap[str, Array] = ChainMap(*weights_shards)
@@ -219,14 +215,14 @@
         if progress_callback is not None:
             progress_callback(InitializingModelEvent())
 
-<<<<<<< HEAD
         assert isinstance(foreign_decoder_config, ForeignLMConfig)
         decoder = foreign_decoder_config.load_decoder(
-            context_length, precision, accumulation_precision, weights_dict
-        )
-=======
-        decoder = foreign_decoder_config.load_decoder(context_length, precision, accumulation_precision, weights_dict, metadata_dict)
->>>>>>> ad0b3c79
+            context_length,
+            precision,
+            accumulation_precision,
+            weights_dict,
+            metadata_dict,
+        )
 
     if progress_callback is not None:
         progress_callback(FinishedInitializingModelEvent())
@@ -286,7 +282,7 @@
     with ExitStack() as stack:
         weights_shards = []
         for weights_path in weights_paths:
-            weights_shard = stack.enter_context(
+            weights_shard, _ = stack.enter_context(
                 model_spec.weights_type.load(weights_path, precision)
             )
             weights_shards.append(weights_shard)
