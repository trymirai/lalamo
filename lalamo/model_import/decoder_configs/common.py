--- conflicted
+++ resolved
@@ -66,9 +66,8 @@
         weights_dict: Mapping[str, Array],
         metadata_dict: Mapping[str, str],
     ) -> Decoder:
-<<<<<<< HEAD
         config = self.to_decoder_config(
-            context_length, activation_precision, accumulation_precision
+            context_length, activation_precision, accumulation_precision, metadata_dict
         )
         model = config.empty()
         return self._load_decoder_weights(model, weights_dict)
@@ -102,8 +101,5 @@
         config = self.to_classifier_config(
             context_length, activation_precision, accumulation_precision
         )
-=======
-        config = self.to_decoder_config(context_length, activation_precision, accumulation_precision, metadata_dict)
->>>>>>> ad0b3c79
         model = config.empty()
         return self._load_classifier_weights(model, weights_dict)