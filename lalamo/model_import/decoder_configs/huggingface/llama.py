--- conflicted
+++ resolved
@@ -155,7 +155,11 @@
             has_out_biases=False,
             num_heads=self.num_attention_heads,
             num_groups=self.num_key_value_heads,
-            head_dim=self.head_dim if self.head_dim is not None else self.hidden_size // self.num_attention_heads,
+            head_dim=(
+                self.head_dim
+                if self.head_dim is not None
+                else self.hidden_size // self.num_attention_heads
+            ),
             is_causal=True,
             scale=None,
             sliding_window_size=None,
@@ -168,45 +172,21 @@
             up_clipping=None,
             gate_clipping=None,
         )
-<<<<<<< HEAD
-        decoder_layer_config = TransformerLayerConfig(
-            pre_attention_norm_config=rmsnorm_config,
-            attention_config=attention_config,
-            post_attention_norm_config=None,
-=======
-        decoder_layer_config = DecoderLayerConfig(
+        transformer_layer_config = TransformerLayerConfig(
             pre_mixer_norm_config=rmsnorm_config,
             mixer_config=attention_config,
             post_mixer_norm_config=None,
->>>>>>> 00a7db52
             pre_mlp_norm_config=rmsnorm_config,
             mlp_config=mlp_config,
             post_mlp_norm_config=None,
-            sliding_window_size=None,
         )
         transformer_config = TransformerConfig(
             global_rope_config=rope_config,
             local_rope_config=None,
-<<<<<<< HEAD
-            layer_configs=[decoder_layer_config] * self.num_hidden_layers,
-=======
-            layer_configs=(decoder_layer_config,) * self.num_hidden_layers,
->>>>>>> 00a7db52
+            layer_configs=(transformer_layer_config,) * self.num_hidden_layers,
             output_norm_config=rmsnorm_config,
             model_dim=self.hidden_size,
             hidden_dim=self.intermediate_size,
-<<<<<<< HEAD
-            num_heads=self.num_attention_heads,
-            num_groups=self.num_key_value_heads,
-            head_dim=(
-                self.head_dim
-                if self.head_dim is not None
-                else self.hidden_size // self.num_attention_heads
-            ),
-            attention_scale=None,
-            num_layers=self.num_hidden_layers,
-=======
->>>>>>> 00a7db52
             context_length=context_length or self.max_position_embeddings,
         )
         return DecoderConfig(
