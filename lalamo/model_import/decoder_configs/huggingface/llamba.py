from collections.abc import Mapping
from dataclasses import dataclass
from typing import Literal

from jaxtyping import DTypeLike

from lalamo.modules import (
    DecoderConfig,
    DenseMLPConfig,
    FullPrecisionLinearConfig,
    Identity,
    Mamba2Config,
    MLXQuantizedLinearConfig,
<<<<<<< HEAD
    NormalizationConfig,
=======
    MLXSemiQuantizedUntiedEmbeddingConfig,
    RMSNormConfig,
    SeparableCausalConvConfig,
>>>>>>> 59f2185a
    SiLU,
    TiedEmbeddingConfig,
    TransformerConfig,
    TransformerLayerConfig,
    UntiedEmbeddingConfig,
    UpcastMode,
)
from lalamo.quantization import QuantizationMode

from .common import HuggingFaceLMConfig


@dataclass(frozen=True)
class HFLlambaMlpConfig:
    intermediate_size: int
    bias: bool
    act_fn: Literal["silu"]


@dataclass(frozen=True)
class HFLlambaSsmConfig:
    d_state: int
    n_v_heads: int
    n_qk_heads: int
    expand: int
    activation: Literal["identity"]
    bias: bool
    conv_bias: bool = True
    d_conv: int = 4


@dataclass(frozen=True)
class HFLlambaConfig(HuggingFaceLMConfig):
    model_type: Literal["llamba"]
    vocab_size: int
    tie_embeddings: bool
    pad_vocab_size_multiple: int
    lm_head_bias: bool
    d_model: int
    n_layer: int
    resid_dropout: float
    norm_epsilon: float
    mlp_cfg: HFLlambaMlpConfig
    ssm_cfg: HFLlambaSsmConfig

    @property
    def eos_token_ids(self) -> list[int]:
        return [128001, 128008, 128009]

    def to_decoder_config(
        self,
        context_length: int | None,
        activation_precision: DTypeLike,
        accumulation_precision: DTypeLike,
        metadata_dict: Mapping[str, str],
    ) -> DecoderConfig:
        if "quantization_kwargs.group_size" in metadata_dict:
            embedding_config = MLXSemiQuantizedUntiedEmbeddingConfig(
                input_scale=None,
                logit_soft_cap=None,
                group_size=int(metadata_dict["quantization_kwargs.group_size"]),
                embedding_quantization_mode=QuantizationMode.from_num_bits(int(metadata_dict["quantization_kwargs.bits"])),
                activation_quantization_mode=None,
                activation_precision=activation_precision,
            )
        elif self.tie_embeddings:
            embedding_config = TiedEmbeddingConfig(
                input_scale=None,
                logit_soft_cap=None,
                precision=activation_precision,
            )
        else:
            embedding_config = UntiedEmbeddingConfig(
                input_scale=None,
                logit_soft_cap=None,
                precision=activation_precision,
            )

        rmsnorm_config = NormalizationConfig(
            scale_precision=activation_precision,
            accumulation_precision=accumulation_precision,
            epsilon=self.norm_epsilon,
            scale_offset=None,
            upcast_mode=UpcastMode.ONLY_NORMALIZATION,
            subtract_mean=False,
        )

        if metadata_dict and "quantization_kwargs.group_size" in metadata_dict:
            linear_config = MLXQuantizedLinearConfig(
                group_size=int(metadata_dict["quantization_kwargs.group_size"]),
                weight_quantization_mode=QuantizationMode.from_num_bits(
                    int(metadata_dict["quantization_kwargs.bits"])
                ),
                activation_quantization_mode=None,
                activation_precision=activation_precision,
            )
        else:
            linear_config = FullPrecisionLinearConfig(
                precision=activation_precision,
            )

        mlp_config = DenseMLPConfig(
            linear_config=linear_config,
            activation=SiLU(),
            has_up_biases=self.mlp_cfg.bias,
            has_down_biases=self.mlp_cfg.bias,
            up_clipping=None,
            gate_clipping=None,
        )

        inner_dim = self.ssm_cfg.expand * self.d_model
        head_dim = inner_dim // self.ssm_cfg.n_v_heads

        if self.ssm_cfg.activation == "identity":
            activation = Identity()
        elif self.ssm_cfg.activation == "silu":
            activation = SiLU()
        else:
            activation = SiLU()  # fallback

        mamba_config = Mamba2Config(
            in_projection_config=linear_config,
            out_projection_config=linear_config,
            conv_config=SeparableCausalConvConfig(
                precision=activation_precision,
                has_biases=self.ssm_cfg.conv_bias,
            ),
            activation=activation,
            kernel_size=self.ssm_cfg.d_conv,
            num_heads=self.ssm_cfg.n_v_heads,
            num_groups=self.ssm_cfg.n_qk_heads,
            head_dim=head_dim,
            state_dim=self.ssm_cfg.d_state,
            expansion_factor=self.ssm_cfg.expand,
            has_in_biases=self.ssm_cfg.bias,
            has_out_biases=self.ssm_cfg.bias,
        )

        transformer_layer_config = TransformerLayerConfig(
            pre_mixer_norm_config=rmsnorm_config,
            mixer_config=mamba_config,
            post_mixer_norm_config=None,
            pre_mlp_norm_config=rmsnorm_config,
            mlp_config=mlp_config,
            post_mlp_norm_config=None,
        )
        transformer_config = TransformerConfig(
            global_rope_config=None,
            local_rope_config=None,
            layer_configs=(transformer_layer_config,) * self.n_layer,
            output_norm_config=rmsnorm_config,
            model_dim=self.d_model,
            hidden_dim=self.mlp_cfg.intermediate_size,
            context_length=context_length or 4096,
        )

        return DecoderConfig(
            embedding_config=embedding_config,
            transformer_config=transformer_config,
            vocab_size=self.vocab_size,
        )<|MERGE_RESOLUTION|>--- conflicted
+++ resolved
@@ -11,13 +11,9 @@
     Identity,
     Mamba2Config,
     MLXQuantizedLinearConfig,
-<<<<<<< HEAD
+    MLXSemiQuantizedUntiedEmbeddingConfig,
     NormalizationConfig,
-=======
-    MLXSemiQuantizedUntiedEmbeddingConfig,
-    RMSNormConfig,
     SeparableCausalConvConfig,
->>>>>>> 59f2185a
     SiLU,
     TiedEmbeddingConfig,
     TransformerConfig,
@@ -79,7 +75,9 @@
                 input_scale=None,
                 logit_soft_cap=None,
                 group_size=int(metadata_dict["quantization_kwargs.group_size"]),
-                embedding_quantization_mode=QuantizationMode.from_num_bits(int(metadata_dict["quantization_kwargs.bits"])),
+                embedding_quantization_mode=QuantizationMode.from_num_bits(
+                    int(metadata_dict["quantization_kwargs.bits"])
+                ),
                 activation_quantization_mode=None,
                 activation_precision=activation_precision,
             )
