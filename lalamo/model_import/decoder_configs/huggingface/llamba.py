from collections.abc import Mapping
from dataclasses import dataclass
from typing import Literal

from jaxtyping import DTypeLike

from lalamo.modules import (
    CausalConv1dConfig,
    DecoderConfig,
    DenseMLPConfig,
    FullPrecisionLinearConfig,
    Identity,
    Mamba2Config,
<<<<<<< HEAD
    NormalizationConfig,
=======
    MLXQuantizedLinearConfig,
    RMSNormConfig,
>>>>>>> ad0b3c79
    SiLU,
    TiedEmbeddingConfig,
    TransformerConfig,
    TransformerLayerConfig,
    UntiedEmbeddingConfig,
    UpcastMode,
)
from lalamo.quantization import QuantizationMode

from .common import HuggingFaceLMConfig


@dataclass(frozen=True)
class HFLlambaMlpConfig:
    intermediate_size: int
    bias: bool
    act_fn: Literal["silu"]


@dataclass(frozen=True)
class HFLlambaSsmConfig:
    d_state: int
    n_v_heads: int
    n_qk_heads: int
    expand: int
    activation: Literal["identity"]
    bias: bool
    conv_bias: bool = True
    d_conv: int = 4


@dataclass(frozen=True)
class HFLlambaConfig(HuggingFaceLMConfig):
    model_type: Literal["llamba"]
    vocab_size: int
    tie_embeddings: bool
    pad_vocab_size_multiple: int
    lm_head_bias: bool
    d_model: int
    n_layer: int
    resid_dropout: float
    norm_epsilon: float
    mlp_cfg: HFLlambaMlpConfig
    ssm_cfg: HFLlambaSsmConfig

    @property
    def eos_token_ids(self) -> list[int]:
        return [128001, 128008, 128009]

    def to_decoder_config(
        self,
        context_length: int | None,
        activation_precision: DTypeLike,
        accumulation_precision: DTypeLike,
        metadata_dict: Mapping[str, str],
    ) -> DecoderConfig:
        if self.tie_embeddings:
            embedding_config = TiedEmbeddingConfig(
                input_scale=None,
                logit_soft_cap=None,
                precision=activation_precision,
            )
        else:
            embedding_config = UntiedEmbeddingConfig(
                input_scale=None,
                logit_soft_cap=None,
                precision=activation_precision,
            )

        rmsnorm_config = NormalizationConfig(
            scale_precision=activation_precision,
            accumulation_precision=accumulation_precision,
            epsilon=self.norm_epsilon,
            scale_offset=None,
            upcast_mode=UpcastMode.ONLY_NORMALIZATION,
            subtract_mean=False,
        )

        if "quantization_kwargs.group_size" in metadata_dict:
            linear_config = MLXQuantizedLinearConfig(
                group_size=int(metadata_dict["quantization_kwargs.group_size"]),
                weight_quantization_mode=QuantizationMode.from_num_bits(int(metadata_dict["quantization_kwargs.bits"])),
                activation_quantization_mode=None,
                activation_precision=activation_precision,
            )
        else:
            linear_config = FullPrecisionLinearConfig(
                precision=activation_precision,
            )

        mlp_config = DenseMLPConfig(
            linear_config=linear_config,
            activation=SiLU(),
            has_up_biases=self.mlp_cfg.bias,
            has_down_biases=self.mlp_cfg.bias,
            up_clipping=None,
            gate_clipping=None,
        )

        inner_dim = self.ssm_cfg.expand * self.d_model
        head_dim = inner_dim // self.ssm_cfg.n_v_heads

        if self.ssm_cfg.activation == "identity":
            activation = Identity()
        elif self.ssm_cfg.activation == "silu":
            activation = SiLU()
        else:
            activation = SiLU()  # fallback

        mamba_config = Mamba2Config(
            in_projection_config=linear_config,
            out_projection_config=linear_config,
            conv_config=CausalConv1dConfig(
                kernel_size=self.ssm_cfg.d_conv,
                activation=activation,
                precision=activation_precision,
                has_biases=self.ssm_cfg.conv_bias,
            ),
            num_value_heads=self.ssm_cfg.n_v_heads,
            num_groups=self.ssm_cfg.n_qk_heads,
            head_dim=head_dim,
            state_dim=self.ssm_cfg.d_state,
            expand=self.ssm_cfg.expand,
            has_in_biases=self.ssm_cfg.bias,
            has_out_biases=self.ssm_cfg.bias,
        )

        transformer_layer_config = TransformerLayerConfig(
            pre_mixer_norm_config=rmsnorm_config,
            mixer_config=mamba_config,
            post_mixer_norm_config=None,
            pre_mlp_norm_config=rmsnorm_config,
            mlp_config=mlp_config,
            post_mlp_norm_config=None,
        )
        transformer_config = TransformerConfig(
            global_rope_config=None,
            local_rope_config=None,
            layer_configs=(transformer_layer_config,) * self.n_layer,
            output_norm_config=rmsnorm_config,
            model_dim=self.d_model,
            hidden_dim=self.mlp_cfg.intermediate_size,
            context_length=context_length or 4096,
        )

        return DecoderConfig(
            embedding_config=embedding_config,
            transformer_config=transformer_config,
            vocab_size=self.vocab_size,
        )<|MERGE_RESOLUTION|>--- conflicted
+++ resolved
@@ -11,12 +11,8 @@
     FullPrecisionLinearConfig,
     Identity,
     Mamba2Config,
-<<<<<<< HEAD
+    MLXQuantizedLinearConfig,
     NormalizationConfig,
-=======
-    MLXQuantizedLinearConfig,
-    RMSNormConfig,
->>>>>>> ad0b3c79
     SiLU,
     TiedEmbeddingConfig,
     TransformerConfig,
@@ -95,10 +91,12 @@
             subtract_mean=False,
         )
 
-        if "quantization_kwargs.group_size" in metadata_dict:
+        if metadata_dict and "quantization_kwargs.group_size" in metadata_dict:
             linear_config = MLXQuantizedLinearConfig(
                 group_size=int(metadata_dict["quantization_kwargs.group_size"]),
-                weight_quantization_mode=QuantizationMode.from_num_bits(int(metadata_dict["quantization_kwargs.bits"])),
+                weight_quantization_mode=QuantizationMode.from_num_bits(
+                    int(metadata_dict["quantization_kwargs.bits"])
+                ),
                 activation_quantization_mode=None,
                 activation_precision=activation_precision,
             )
