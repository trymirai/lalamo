--- conflicted
+++ resolved
@@ -8,7 +8,10 @@
 
 from lalamo.model_import.decoder_configs import ForeignLMConfig
 from lalamo.model_import.decoder_configs.common import ForeignClassifierConfig
-from lalamo.model_import.loaders import load_huggingface_classifier, load_huggingface_decoder
+from lalamo.model_import.loaders import (
+    load_huggingface_classifier,
+    load_huggingface_decoder,
+)
 from lalamo.modules import Decoder
 from lalamo.modules.classifier import Classifier
 
@@ -60,14 +63,15 @@
 
 
 @dataclass(frozen=True)
-<<<<<<< HEAD
-class HuggingFaceLMConfig(ForeignLMConfig):
-=======
 class MLXQuantizationConfig:
     group_size: int
     bits: int
 
-QuantizationConfigType = AWQQuantizationConfig | GPTQQuantizationConfig | MLXQuantizationConfig | None
+
+QuantizationConfigType = (
+    AWQQuantizationConfig | GPTQQuantizationConfig | MLXQuantizationConfig | None
+)
+
 
 def _structure_quantization_config(v: object, _: object) -> QuantizationConfigType:
     match v:
@@ -86,16 +90,22 @@
         case _:
             raise RuntimeError(f"Cannot structure {v}field")
 
+
 @dataclass(frozen=True)
-class HuggingFaceConfig(ForeignConfig):
+class HuggingFaceLMConfig(ForeignLMConfig):
     _converter: ClassVar[cattrs.Converter] = cattrs.Converter()
     _converter.register_structure_hook(int | list[int], lambda v, _: v)
-    _converter.register_structure_hook(QuantizationConfigType, _structure_quantization_config)
+    _converter.register_structure_hook(
+        QuantizationConfigType, _structure_quantization_config
+    )
 
->>>>>>> ed1822ed
     @property
     def eos_token_ids(self) -> list[int]:
-        return [self.eos_token_id] if isinstance(self.eos_token_id, int) else self.eos_token_id
+        return (
+            [self.eos_token_id]
+            if isinstance(self.eos_token_id, int)
+            else self.eos_token_id
+        )
 
     @property
     def default_precision(self) -> DTypeLike:
@@ -114,7 +124,11 @@
 class HuggingFaceClassifireConfig(ForeignClassifierConfig):
     @property
     def eos_token_ids(self) -> list[int]:
-        return [self.eos_token_id] if isinstance(self.eos_token_id, int) else self.eos_token_id
+        return (
+            [self.eos_token_id]
+            if isinstance(self.eos_token_id, int)
+            else self.eos_token_id
+        )
 
     @property
     def default_precision(self) -> DTypeLike:
