from dataclasses import dataclass
from typing import Literal

from jaxtyping import DTypeLike

from lalamo.modules import (
    AttentionConfig,
    DecoderConfig,
    DenseMLPConfig,
    FullPrecisionLinearConfig,
    NormalizationConfig,
    TiedEmbeddingConfig,
    TransformerConfig,
    TransformerLayerConfig,
    UnscaledRoPEConfig,
    UpcastMode,
)
from lalamo.modules.activations import GELU

from .common import HuggingFaceLMConfig

__all__ = ["HFGemma2Config"]


@dataclass(frozen=True)
class HFGemma2Config(HuggingFaceLMConfig):
    architectures: list[Literal["Gemma2ForCausalLM"]]
    attention_bias: bool
    attention_dropout: float
    attn_logit_softcapping: float
    bos_token_id: int | list[int]
    cache_implementation: Literal["hybrid"]
    eos_token_id: int | list[int]
    final_logit_softcapping: float
    head_dim: int
    hidden_act: Literal["gelu_pytorch_tanh"]
    hidden_activation: Literal["gelu_pytorch_tanh"]
    hidden_size: int
    initializer_range: float
    intermediate_size: int
    max_position_embeddings: int
    model_type: Literal["gemma2"]
    num_attention_heads: int
    num_hidden_layers: int
    num_key_value_heads: int
    pad_token_id: int
    query_pre_attn_scalar: float
    rms_norm_eps: float
    rope_theta: float
    sliding_window: int
    transformers_version: str
    use_cache: bool
    vocab_size: int
    torch_dtype: Literal["bfloat16", "float16", "float32"]

    def to_decoder_config(
        self,
        context_length: int | None,
        activation_precision: DTypeLike,
        accumulation_precision: DTypeLike,
    ) -> DecoderConfig:
<<<<<<< HEAD
        sliding_window_sizes = tuple(
            self.sliding_window if not bool(i % 2) else None
            for i in range(self.num_hidden_layers)
        )
=======
>>>>>>> 00a7db52
        embedding_input_scale = self.hidden_size**0.5
        attention_scale = self.query_pre_attn_scalar**-0.5
        embedding_config = TiedEmbeddingConfig(
            input_scale=embedding_input_scale,
            logit_soft_cap=self.final_logit_softcapping,
            precision=activation_precision,
        )
        rope_config = UnscaledRoPEConfig(
            precision=activation_precision,
            base=self.rope_theta,
            max_sequence_length=self.max_position_embeddings,
        )
        rmsnorm_config = NormalizationConfig(
            scale_precision=activation_precision,
            accumulation_precision=accumulation_precision,
            epsilon=self.rms_norm_eps,
            scale_offset=1.0,
            upcast_mode=UpcastMode.FULL_LAYER,
            subtract_mean=False,
        )
        linear_config = FullPrecisionLinearConfig(
            precision=activation_precision,
        )
        mlp_config = DenseMLPConfig(
            linear_config=linear_config,
            activation=GELU(),
            has_up_biases=False,
            has_down_biases=False,
            up_clipping=None,
            gate_clipping=None,
        )
<<<<<<< HEAD
        decoder_layer_configs = [
            TransformerLayerConfig(
                pre_attention_norm_config=rmsnorm_config,
                attention_config=attention_config,
                post_attention_norm_config=rmsnorm_config,
                pre_mlp_norm_config=rmsnorm_config,
                mlp_config=mlp_config,
                post_mlp_norm_config=rmsnorm_config,
                sliding_window_size=sliding_window_size,
            )
            for sliding_window_size in sliding_window_sizes
        ]
        transformer_config = TransformerConfig(
            global_rope_config=rope_config,
            local_rope_config=None,
            layer_configs=decoder_layer_configs,
=======

        layer_configs = []
        for i in range(self.num_hidden_layers):
            sliding_window_size = self.sliding_window if not bool(i % 2) else None
            attention_config = AttentionConfig(
                qkv_projection_config=linear_config,
                out_projection_config=linear_config,
                query_norm_config=None,
                key_norm_config=None,
                logit_soft_cap=self.attn_logit_softcapping,
                has_sinks=False,
                has_qkv_biases=self.attention_bias,
                has_out_biases=False,
                num_heads=self.num_attention_heads,
                num_groups=self.num_key_value_heads,
                head_dim=self.head_dim,
                is_causal=True,
                scale=attention_scale,
                sliding_window_size=sliding_window_size,
            )
            decoder_layer_config = DecoderLayerConfig(
                pre_mixer_norm_config=rmsnorm_config,
                mixer_config=attention_config,
                post_mixer_norm_config=rmsnorm_config,
                pre_mlp_norm_config=rmsnorm_config,
                mlp_config=mlp_config,
                post_mlp_norm_config=rmsnorm_config,
            )
            layer_configs.append(decoder_layer_config)

        return DecoderConfig(
            embedding_config=embedding_config,
            global_rope_config=rope_config,
            local_rope_config=None,
            layer_configs=tuple(layer_configs),
>>>>>>> 00a7db52
            output_norm_config=rmsnorm_config,
            model_dim=self.hidden_size,
            hidden_dim=self.intermediate_size,
<<<<<<< HEAD
            num_heads=self.num_attention_heads,
            num_groups=self.num_key_value_heads,
            head_dim=self.head_dim,
            attention_scale=attention_scale,
            num_layers=self.num_hidden_layers,
=======
>>>>>>> 00a7db52
            context_length=context_length or self.max_position_embeddings,
        )
        return DecoderConfig(
            embedding_config=embedding_config,
            transformer_config=transformer_config,
            vocab_size=self.vocab_size,
        )<|MERGE_RESOLUTION|>--- conflicted
+++ resolved
@@ -59,13 +59,6 @@
         activation_precision: DTypeLike,
         accumulation_precision: DTypeLike,
     ) -> DecoderConfig:
-<<<<<<< HEAD
-        sliding_window_sizes = tuple(
-            self.sliding_window if not bool(i % 2) else None
-            for i in range(self.num_hidden_layers)
-        )
-=======
->>>>>>> 00a7db52
         embedding_input_scale = self.hidden_size**0.5
         attention_scale = self.query_pre_attn_scalar**-0.5
         embedding_config = TiedEmbeddingConfig(
@@ -97,24 +90,6 @@
             up_clipping=None,
             gate_clipping=None,
         )
-<<<<<<< HEAD
-        decoder_layer_configs = [
-            TransformerLayerConfig(
-                pre_attention_norm_config=rmsnorm_config,
-                attention_config=attention_config,
-                post_attention_norm_config=rmsnorm_config,
-                pre_mlp_norm_config=rmsnorm_config,
-                mlp_config=mlp_config,
-                post_mlp_norm_config=rmsnorm_config,
-                sliding_window_size=sliding_window_size,
-            )
-            for sliding_window_size in sliding_window_sizes
-        ]
-        transformer_config = TransformerConfig(
-            global_rope_config=rope_config,
-            local_rope_config=None,
-            layer_configs=decoder_layer_configs,
-=======
 
         layer_configs = []
         for i in range(self.num_hidden_layers):
@@ -135,7 +110,7 @@
                 scale=attention_scale,
                 sliding_window_size=sliding_window_size,
             )
-            decoder_layer_config = DecoderLayerConfig(
+            transformer_layer_config = TransformerLayerConfig(
                 pre_mixer_norm_config=rmsnorm_config,
                 mixer_config=attention_config,
                 post_mixer_norm_config=rmsnorm_config,
@@ -143,25 +118,15 @@
                 mlp_config=mlp_config,
                 post_mlp_norm_config=rmsnorm_config,
             )
-            layer_configs.append(decoder_layer_config)
+            layer_configs.append(transformer_layer_config)
 
-        return DecoderConfig(
-            embedding_config=embedding_config,
+        transformer_config = TransformerConfig(
             global_rope_config=rope_config,
             local_rope_config=None,
             layer_configs=tuple(layer_configs),
->>>>>>> 00a7db52
             output_norm_config=rmsnorm_config,
             model_dim=self.hidden_size,
             hidden_dim=self.intermediate_size,
-<<<<<<< HEAD
-            num_heads=self.num_attention_heads,
-            num_groups=self.num_key_value_heads,
-            head_dim=self.head_dim,
-            attention_scale=attention_scale,
-            num_layers=self.num_hidden_layers,
-=======
->>>>>>> 00a7db52
             context_length=context_length or self.max_position_embeddings,
         )
         return DecoderConfig(
