from dataclasses import dataclass
from typing import Literal

from jaxtyping import DTypeLike

from lalamo.modules import (
    AttentionConfig,
    DecoderConfig,
    DenseMLPConfig,
    FullPrecisionLinearConfig,
    GroupQuantizedLinearConfig,
    NormalizationConfig,
    TiedEmbeddingConfig,
    TransformerConfig,
    TransformerLayerConfig,
    UnscaledRoPEConfig,
    UntiedEmbeddingConfig,
    UpcastMode,
)
from lalamo.modules.activations import SiLU
from lalamo.modules.embedding import MLXQuantizedTiedEmbeddingConfig
from lalamo.modules.linear import MLXQuantizedLinearConfig
from lalamo.quantization import QuantizationMode

<<<<<<< HEAD
from .common import AWQQuantizationConfig, GPTQQuantizationConfig, HuggingFaceLMConfig
=======
from .common import HuggingFaceConfig, MLXQuantizationConfig, QuantizationConfigType
>>>>>>> ed1822ed

__all__ = ["HFQwen3Config"]


@dataclass(frozen=True)
class HFQwen3Config(HuggingFaceLMConfig):
    torch_dtype: Literal["bfloat16", "float16", "float32"]
    attention_bias: bool
    hidden_act: Literal["silu"]
    hidden_size: int
    intermediate_size: int
    max_position_embeddings: int
    max_window_layers: int
    model_type: Literal["qwen3"]
    num_attention_heads: int
    num_hidden_layers: int
    num_key_value_heads: int
    rms_norm_eps: float
    rope_theta: float
    sliding_window: int | None
    tie_word_embeddings: bool
    use_sliding_window: bool
    vocab_size: int
    head_dim: int

    quantization_config: QuantizationConfigType = None

    def _get_sliding_window_sizes(self) -> tuple[int | None, ...]:
        if not self.use_sliding_window:
            return tuple([None] * self.num_hidden_layers)

        # The HuggingFace Qwen3 implementation's comment states that bottom layers use SWA,
        # but the code (`configuration_qwen3.py`) implements it for the top layers.
        # We are following the code.
        sliding_window_sizes = []
        for i in range(self.num_hidden_layers):
            if i >= self.max_window_layers:
                sliding_window_sizes.append(self.sliding_window)
            else:
                sliding_window_sizes.append(None)
        return tuple(sliding_window_sizes)

    def to_decoder_config(
        self,
        context_length: int | None,
        activation_precision: DTypeLike,
        accumulation_precision: DTypeLike,
    ) -> DecoderConfig:
        if isinstance(self.quantization_config, MLXQuantizationConfig):
            assert self.tie_word_embeddings, "only tied embeddings are supported"
            embedding_config = MLXQuantizedTiedEmbeddingConfig(
                input_scale=None,
                logit_soft_cap=None,
                group_size=self.quantization_config.group_size,
                embedding_quantization_mode=QuantizationMode.from_num_bits(self.quantization_config.bits),
                activation_quantization_mode=None,
                activation_precision=activation_precision,
            )
        elif self.tie_word_embeddings:
            embedding_config = TiedEmbeddingConfig(
                input_scale=None,
                logit_soft_cap=None,
                precision=activation_precision,
            )
        else:
            embedding_config = UntiedEmbeddingConfig(
                input_scale=None,
                logit_soft_cap=None,
                precision=activation_precision,
            )
        rope_config = UnscaledRoPEConfig(
            precision=activation_precision,
            base=self.rope_theta,
            max_sequence_length=context_length or self.max_position_embeddings,
        )
        rmsnorm_config = NormalizationConfig(
            scale_precision=activation_precision,
            accumulation_precision=accumulation_precision,
            epsilon=self.rms_norm_eps,
            scale_offset=None,
            upcast_mode=UpcastMode.ONLY_NORMALIZATION,
            subtract_mean=False,
        )
        if self.quantization_config is None:
            linear_config = FullPrecisionLinearConfig(
                precision=activation_precision,
            )
        elif isinstance(self.quantization_config, MLXQuantizationConfig):
            linear_config = MLXQuantizedLinearConfig(
                group_size=self.quantization_config.group_size,
                weight_quantization_mode=QuantizationMode.from_num_bits(self.quantization_config.bits),
                activation_quantization_mode=None,
                activation_precision=activation_precision,
            )
        else:
            linear_config = GroupQuantizedLinearConfig(
                group_size=self.quantization_config.group_size,
                weight_quantization_mode=QuantizationMode.from_num_bits(self.quantization_config.bits),
                activation_quantization_mode=None,
                activation_precision=activation_precision,
            )
        attention_config = AttentionConfig(
            qkv_projection_config=linear_config,
            out_projection_config=linear_config,
            query_norm_config=rmsnorm_config,
            key_norm_config=rmsnorm_config,
            logit_soft_cap=None,
            has_sinks=False,
            has_qkv_biases=self.attention_bias,
            has_out_biases=self.attention_bias,
        )
        mlp_config = DenseMLPConfig(
            linear_config=linear_config,
            activation=SiLU(),
            has_up_biases=False,
            has_down_biases=False,
            up_clipping=None,
            gate_clipping=None,
        )
        decoder_layer_config = TransformerLayerConfig(
            pre_attention_norm_config=rmsnorm_config,
            attention_config=attention_config,
            post_attention_norm_config=None,
            pre_mlp_norm_config=rmsnorm_config,
            mlp_config=mlp_config,
            post_mlp_norm_config=None,
        )
        transformer_config = TransformerConfig(
            global_rope_config=rope_config,
            local_rope_config=None,
            layer_config=decoder_layer_config,
            output_norm_config=rmsnorm_config,
            model_dim=self.hidden_size,
            hidden_dim=self.intermediate_size,
            num_heads=self.num_attention_heads,
            num_groups=self.num_key_value_heads,
            head_dim=self.head_dim,
            attention_scale=None,
            num_layers=self.num_hidden_layers,
            sliding_window_sizes=self._get_sliding_window_sizes(),
            context_length=context_length or self.max_position_embeddings,
        )
        return DecoderConfig(
            embedding_config=embedding_config,
            transformer_config=transformer_config,
            vocab_size=self.vocab_size,
        )<|MERGE_RESOLUTION|>--- conflicted
+++ resolved
@@ -22,11 +22,7 @@
 from lalamo.modules.linear import MLXQuantizedLinearConfig
 from lalamo.quantization import QuantizationMode
 
-<<<<<<< HEAD
-from .common import AWQQuantizationConfig, GPTQQuantizationConfig, HuggingFaceLMConfig
-=======
 from .common import HuggingFaceConfig, MLXQuantizationConfig, QuantizationConfigType
->>>>>>> ed1822ed
 
 __all__ = ["HFQwen3Config"]
 
@@ -81,7 +77,9 @@
                 input_scale=None,
                 logit_soft_cap=None,
                 group_size=self.quantization_config.group_size,
-                embedding_quantization_mode=QuantizationMode.from_num_bits(self.quantization_config.bits),
+                embedding_quantization_mode=QuantizationMode.from_num_bits(
+                    self.quantization_config.bits
+                ),
                 activation_quantization_mode=None,
                 activation_precision=activation_precision,
             )
@@ -117,14 +115,18 @@
         elif isinstance(self.quantization_config, MLXQuantizationConfig):
             linear_config = MLXQuantizedLinearConfig(
                 group_size=self.quantization_config.group_size,
-                weight_quantization_mode=QuantizationMode.from_num_bits(self.quantization_config.bits),
+                weight_quantization_mode=QuantizationMode.from_num_bits(
+                    self.quantization_config.bits
+                ),
                 activation_quantization_mode=None,
                 activation_precision=activation_precision,
             )
         else:
             linear_config = GroupQuantizedLinearConfig(
                 group_size=self.quantization_config.group_size,
-                weight_quantization_mode=QuantizationMode.from_num_bits(self.quantization_config.bits),
+                weight_quantization_mode=QuantizationMode.from_num_bits(
+                    self.quantization_config.bits
+                ),
                 activation_quantization_mode=None,
                 activation_precision=activation_precision,
             )
