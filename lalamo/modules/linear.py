import math
from abc import abstractmethod
from collections.abc import Mapping, Sequence
from dataclasses import dataclass, replace
from typing import NamedTuple, Self

import equinox as eqx
import jax
import jax.numpy as jnp
from einops import rearrange
from jaxtyping import Array, DTypeLike, Float, Int, PRNGKeyArray

from lalamo.common import ParameterTree, dummy_array
from lalamo.quantization import QuantizationMode, dynamically_quantize_activations, quantize_weights

from .common import (
    LalamoModule,
    WeightLayout,
    from_layout,
    into_layout,
    register_config_union,
)

__all__ = [
    "FullPrecisionLinear",
    "FullPrecisionLinearConfig",
    "GroupQuantizedLinear",
    "GroupQuantizedLinearConfig",
    "LinearBase",
    "LinearConfig",
    "QLoRALinear",
    "QLoRALinearConfig",
]


class LinearBase[ConfigT: LinearConfigBase](LalamoModule[ConfigT]):
    output_dims: tuple[int, ...] = eqx.field(static=True)

    @property
    @abstractmethod
    def input_dim(self) -> int: ...

    @property
    def num_outputs(self) -> int:
        return len(self.output_dims)

    @property
    @abstractmethod
    def has_biases(self) -> bool: ...

    @abstractmethod
    def __call__(
        self,
        inputs: Float[Array, " in_channels"],
    ) -> tuple[Float[Array, " out_channels"], ...]: ...

    def __post_init__(self) -> None:
        assert isinstance(self.output_dims, tuple)

    @staticmethod
    def _get_split_points(output_dims: Sequence[int]) -> tuple[int, ...]:
        result = []
        last_split_point = 0
        for dim in output_dims[:-1]:
            last_split_point += dim
            result.append(last_split_point)
        return tuple(result)


@dataclass(frozen=True)
class LinearConfigBase:
    @abstractmethod
    def random_init(
        self,
        input_dim: int,
        output_dims: tuple[int, ...],
        has_biases: bool,
        *,
        key: PRNGKeyArray,
    ) -> LinearBase: ...

    @abstractmethod
    def empty(
        self,
        input_dim: int,
        output_dims: tuple[int, ...],
        has_biases: bool,
    ) -> LinearBase: ...


@dataclass(frozen=True)
class FullPrecisionLinearConfig(LinearConfigBase):
    precision: DTypeLike

    def random_init(
        self,
        input_dim: int,
        output_dims: tuple[int, ...],
        has_biases: bool,
        *,
        key: PRNGKeyArray,
    ) -> "FullPrecisionLinear":
        scale = 1 / math.sqrt(input_dim)
        weights = jax.random.uniform(
            key,
            (sum(output_dims), input_dim),
            minval=-scale,
            maxval=scale,
            dtype=self.precision,
        )
        if has_biases:
            biases = jnp.zeros((sum(output_dims),), dtype=self.precision)
        else:
            biases = None

        return FullPrecisionLinear(
            config=self,
            output_dims=output_dims,
            weights=weights,
            biases=biases,
        )

    def empty(
        self,
        input_dim: int,
        output_dims: tuple[int, ...],
        has_biases: bool,
    ) -> "FullPrecisionLinear":
        weights = dummy_array(
            (sum(output_dims), input_dim),
            dtype=self.precision,
        )
        if has_biases:
            biases = dummy_array((sum(output_dims),), dtype=self.precision)
        else:
            biases = None

        return FullPrecisionLinear(
            config=self,
            output_dims=output_dims,
            weights=weights,
            biases=biases,
        )


class FullPrecisionLinear(LinearBase[FullPrecisionLinearConfig]):
    weights: Float[Array, "total_out_channels in_channels"]
    biases: Float[Array, " total_out_channels"] | None

    @property
    def activation_precision(self) -> DTypeLike:
        return self.config.precision

    @property
    def input_dim(self) -> int:
        _, input_dim = self.weights.shape
        return input_dim

    @property
    def has_biases(self) -> bool:
        return self.biases is not None

    def __post_init__(self) -> None:
        if self.weights.dtype != self.config.precision:
            raise ValueError(
                f"Weight dtype ({self.weights.dtype}) is not equal to specified precision ({self.config.precision}).",
            )
        w_output_dim, _ = self.weights.shape
        if w_output_dim != sum(self.output_dims):
            raise ValueError(
                f"Number of output channels in weights ({w_output_dim}) is not"
                f" equal to sum of output dims ({sum(self.output_dims)}).",
            )
        if self.biases is None:
            return
        (b_output_dim,) = self.biases.shape
        if w_output_dim != b_output_dim:
            raise ValueError(
                f"Number of output channels in weights ({w_output_dim}) is not"
                f" equal to number of output channels in biases ({b_output_dim}).",
            )
        if self.biases.dtype != self.config.precision:
            raise ValueError(
                f"Bias dtype ({self.biases.dtype}) is not equal to specified precision ({self.config.precision}).",
            )

    @eqx.filter_jit
    def __call__(self, inputs: Float[Array, " in_channels"]) -> tuple[Float[Array, " out_channels"], ...]:
        result = self.weights @ inputs
        if self.biases is not None:
            result = result + self.biases
        return tuple(jnp.split(result, self._get_split_points(self.output_dims)))

    def export_weights(self, weight_layout: WeightLayout = WeightLayout.AUTO) -> ParameterTree:
        result = dict(weights=into_layout(self.weights, weight_layout))
        if self.biases is not None:
            result["biases"] = self.biases
        return result

    def import_weights(
        self,
        weights: ParameterTree[Array],
        weight_layout: WeightLayout = WeightLayout.AUTO,
    ) -> Self:
        assert isinstance(weights, Mapping)
        return replace(
            self,
            weights=from_layout(weights["weights"], weight_layout),
            biases=weights["biases"] if self.has_biases else None,
        )


@dataclass(frozen=True)
class GroupQuantizedLinearConfig(LinearConfigBase):
    group_size: int
    weight_quantization_mode: QuantizationMode
    activation_quantization_mode: QuantizationMode | None
    activation_precision: DTypeLike

    def random_init(
        self,
        input_dim: int,
        output_dims: tuple[int, ...],
        has_biases: bool,
        *,
        key: PRNGKeyArray,
    ) -> LinearBase:
        min_val, max_val = self.weight_quantization_mode.range
        weights = jax.random.uniform(
            key,
            (sum(output_dims), input_dim),
            minval=min_val - 1,
            maxval=max_val + 1,
            dtype=self.activation_precision,
        )
        num_groups = input_dim // self.group_size
        scale = 1 / ((max_val - min_val) / 2 * math.sqrt(input_dim))
        scales = scale * jnp.ones((sum(output_dims), num_groups), dtype=self.activation_precision)

        if has_biases:
            biases = jnp.zeros((sum(output_dims),), dtype=self.activation_precision)
        else:
            biases = None

        zero_point = min_val + 2 ** (self.weight_quantization_mode.bits - 1)
        zero_points = zero_point * jnp.ones((sum(output_dims), num_groups), dtype=self.activation_precision)

        return GroupQuantizedLinear(
            config=self,
            output_dims=output_dims,
            weights=weights,
            scales=scales,
            zero_points=zero_points,
            biases=biases,
        )

    def empty(
        self,
        input_dim: int,
        output_dims: tuple[int, ...],
        has_biases: bool,
    ) -> LinearBase:
        weights = dummy_array(
            (sum(output_dims), input_dim),
            dtype=self.activation_precision,
        )
        num_groups = input_dim // self.group_size
        scales = dummy_array((sum(output_dims), num_groups), dtype=self.activation_precision)

        if has_biases:
            biases = dummy_array((sum(output_dims),), dtype=self.activation_precision)
        else:
            biases = None
        zero_points = dummy_array((sum(output_dims), num_groups), dtype=self.activation_precision)

        return GroupQuantizedLinear(
            config=self,
            output_dims=output_dims,
            weights=weights,
            scales=scales,
            zero_points=zero_points,
            biases=biases,
        )


class RequantizedWeights(NamedTuple):
    weights: Int[Array, "total_out_channels in_channels"]
    zero_points: Int[Array, "groups in_channels"]
    scales: Float[Array, "groups in_channels"]


class GroupQuantizedLinearBase[ConfigT: GroupQuantizedLinearConfig](LinearBase[ConfigT]):
    weights: Float[Array, "total_out_channels in_channels"]
    scales: Float[Array, "total_out_channels groups"]
    zero_points: Float[Array, "total_out_channels groups"]
    biases: Float[Array, " total_out_channels"] | None

    @classmethod
    def _default_weight_layout(cls) -> WeightLayout:
        return WeightLayout.OUTPUT_INPUT

    @property
    def activation_precision(self) -> DTypeLike:
        return self.config.activation_precision

    @property
    def input_dim(self) -> int:
        _, input_dim = self.weights.shape
        return input_dim

    @property
    def has_biases(self) -> bool:
        return self.biases is not None

    @property
    def num_groups(self) -> int:
        return self.input_dim // self.config.group_size

    @property
    def int_weights(self) -> Int[Array, "out_channels (groups in_channels)"]:
        result = quantize_weights(self.weights, self.config.weight_quantization_mode)
        return result.astype(self.config.weight_quantization_mode.dtype)

    @property
    def int_zero_points(self) -> Int[Array, "out_channels (groups in_channels)"]:
        result = quantize_weights(self.zero_points, self.config.weight_quantization_mode)
        return result.astype(self.config.weight_quantization_mode.dtype)

    def __post_init__(self) -> None:
        if self.weights.dtype != self.config.activation_precision:
            raise ValueError(
                f"Weight dtype ({self.weights.dtype}) is not equal to specified activation precision"
                f" ({self.config.activation_precision}).",
                " Quantized layers require parameter dtypes to be equal to the activation precision.",
            )
        w_output_dim, _ = self.weights.shape
        if w_output_dim != sum(self.output_dims):
            raise ValueError(
                f"Number of output channels in weights ({w_output_dim}) is not"
                f" equal to sum of output dims ({sum(self.output_dims)}).",
            )

        if self.scales.dtype != self.config.activation_precision:
            raise ValueError(
                f"Scale dtype ({self.scales.dtype}) is not equal to specified activation precision"
                f" ({self.config.activation_precision}).",
                " Quantized layers require parameter dtypes to be equal to the activation precision.",
            )
        s_output_dim, s_num_groups = self.scales.shape
        if w_output_dim != s_output_dim:
            raise ValueError(
                f"Number of output channels in weights ({w_output_dim}) is not"
                f" equal to number of output channels in scales ({s_output_dim}).",
            )
        if s_num_groups != self.num_groups:
            raise ValueError(
                f"Number of groups in scales ({s_num_groups}) is incompatible with"
                f" the specified group size ({self.config.group_size}).",
            )

        if self.zero_points.dtype != self.config.activation_precision:
            raise ValueError(
                f"Zero point dtype ({self.zero_points.dtype}) is not equal to specified activation precision"
                f" ({self.config.activation_precision}).",
                " Quantized layers require parameter dtypes to be equal to the activation precision.",
            )
        (zp_output_dim, zp_num_groups) = self.zero_points.shape
        if w_output_dim != zp_output_dim:
            raise ValueError(
                f"Number of output channels in weights ({w_output_dim}) is not"
                f" equal to number of output channels in zero points ({zp_output_dim}).",
            )
        if self.num_groups != zp_num_groups:
            raise ValueError(
                f"Number of groups in zero points ({zp_num_groups}) is incompatible with"
                f" the specified group size ({self.config.group_size}).",
            )

        if self.biases is not None:
            if self.biases.dtype != self.config.activation_precision:
                raise ValueError(
                    f"Bias dtype ({self.biases.dtype}) is not equal to specified activation precision"
                    f" ({self.config.activation_precision}).",
                    " Quantized layers require parameter dtypes to be equal to the activation precision.",
                )
            (b_output_dim,) = self.biases.shape
            if w_output_dim != b_output_dim:
                raise ValueError(
                    f"Number of output channels in weights ({w_output_dim}) is not"
                    f" equal to number of output channels in biases ({b_output_dim}).",
                )

    def _prepare_scaled_weights(self) -> Float[Array, "total_out_channels in_channels"]:
        quantized_weights = quantize_weights(self.weights, self.config.weight_quantization_mode)
        grouped_weights = rearrange(
            quantized_weights,
            "total_out_channels (groups group_channels) -> total_out_channels groups group_channels",
            groups=self.num_groups,
        )

        zero_points = rearrange(self.zero_points, "total_out_channels groups -> total_out_channels groups 1")
        grouped_weights = grouped_weights - zero_points

        scales = rearrange(self.scales, "total_out_channels groups -> total_out_channels groups 1")
        scaled_grouped_weights = grouped_weights * scales
        result = rearrange(
            scaled_grouped_weights,
            "total_out_channels groups group_channels -> total_out_channels (groups group_channels)",
        )
        return result

    def _apply_weights(self, inputs: Float[Array, " in_channels"]) -> Float[Array, " total_out_channels"]:
        if self.config.activation_quantization_mode is not None:
            inputs = dynamically_quantize_activations(inputs, self.config.activation_quantization_mode)
        return self._prepare_scaled_weights() @ inputs

    @eqx.filter_jit
    def __call__(self, inputs: Float[Array, " in_channels"]) -> tuple[Float[Array, " out_channels"], ...]:
        result = self._apply_weights(inputs)
        if self.biases is not None:
            result = result + self.biases
        return tuple(jnp.split(result, self._get_split_points(self.output_dims)))

<<<<<<< HEAD
    # def requantize_weights(
    #     self,
    #     weights: Array,
    #     zero_points: Array,
    #     scales: Array,
    # ) -> tuple[Array, Array, Array]:
    #     """
    #     Requantize weights from [20, 6144] grouping to [2560, 48] grouping.

    #     Args:
    #         weights: uint4 array of shape [M, N]
    #         zero_points: uint4 array of shape [M//group_size_0, N//group_size_1]
    #         scales: float16 array of shape [M//group_size_0, N//group_size_1]

    #     Returns:
    #         new_weights: uint4 array of shape [M, N]
    #         new_zero_points: uint4 array of shape [M, N//128]
    #         new_scales: float16 array of shape [M, N//128]
    #     """
    #     # Get dimensions
    #     M, N = weights.shape
    #     old_groups_0, old_groups_1 = zero_points.shape

    #     # Calculate old group sizes
    #     old_group_size_0 = M // old_groups_0  # 2560 // 20 = 128
    #     old_group_size_1 = N // old_groups_1  # 6144 // 6144 = 1

    #     # New group sizes
    #     new_group_size_0 = 1  # 2560 // 2560 = 1
    #     new_group_size_1 = self.config.group_size  # 6144 // 48 = 128

    #     # Step 1: Dequantize with original parameters
    #     # Expand zero_points and scales to match weights shape
    #     zp_expanded = jnp.repeat(jnp.repeat(zero_points, old_group_size_0, axis=0), old_group_size_1, axis=1)
    #     scales_expanded = jnp.repeat(jnp.repeat(scales, old_group_size_0, axis=0), old_group_size_1, axis=1)

    #     # Dequantize (convert to float for computation)
    #     weights_float = weights.astype(jnp.float32)
    #     zp_float = zp_expanded.astype(jnp.float32)
    #     dequantized = (weights_float - zp_float) * scales_expanded.astype(jnp.float32)

    #     # Step 2: Requantize with new group structure [2560, 48]
    #     # Reshape for new groups
    #     dequantized_reshaped = dequantized.reshape(
    #         M // new_group_size_0,
    #         new_group_size_0,
    #         N // new_group_size_1,
    #         new_group_size_1,
    #     )

    #     # Compute new scales and zero points per group
    #     # Move group dimensions to the end for reduction
    #     dequantized_groups = dequantized_reshaped.transpose(0, 2, 1, 3)  # [2560, 48, 1, 128]

    #     # Find min and max per group
    #     group_min = dequantized_groups.min(axis=(2, 3), keepdims=True)
    #     group_max = dequantized_groups.max(axis=(2, 3), keepdims=True)

    #     # Compute scales (with small epsilon to avoid division by zero)
    #     eps = 1e-6
    #     new_scales = ((group_max - group_min) / 15.0 + eps).astype(scales.dtype)
    #     new_scales = new_scales.squeeze(axis=(2, 3))  # [2560, 48]

    #     # Compute zero points (quantize to uint4 range 0-15)
    #     new_zero_points = jnp.round(-group_min.squeeze(axis=(2, 3)) / new_scales).astype(jnp.uint4)
    #     new_zero_points = jnp.clip(new_zero_points, 0, 15)

    #     # Quantize with new parameters
    #     scales_expanded_new = jnp.repeat(new_scales, new_group_size_1, axis=1).reshape(M, N)
    #     zp_expanded_new = jnp.repeat(new_zero_points, new_group_size_1, axis=1).reshape(M, N)

    #     new_weights = jnp.round(
    #         dequantized / scales_expanded_new.astype(jnp.float32) + zp_expanded_new.astype(jnp.float32),
    #     )
    #     new_weights = jnp.clip(new_weights, 0, 15).astype(jnp.uint4)

    #     return new_weights, new_zero_points, new_scales

    def export_weights(self, weight_layout: WeightLayout = WeightLayout.AUTO) -> ParameterTree:
        exported_weights = into_layout(self.int_weights, weight_layout)

        exported_zero_points = into_layout(self.int_zero_points, weight_layout)

        exported_scales = into_layout(self.scales, weight_layout)

        # # CRIMINAL HACK!!!
        # exported_weights, exported_zero_points, exported_scales = self.requantize_weights(
        #     exported_weights,
        #     exported_zero_points,
        #     exported_scales,
        # )

        result = dict(
=======
    def export_weights(self, weight_layout: WeightLayout = WeightLayout.AUTO) -> ParameterDict:
        exported_weights = self._into_layout(self.int_weights, weight_layout)
        exported_zero_points = self._into_layout(self.int_zero_points, weight_layout)
        exported_scales = self._into_layout(self.scales, weight_layout)

        result = ParameterDict(
>>>>>>> c96bc2d2
            weights=exported_weights,
            zero_points=exported_zero_points,
            scales=exported_scales,
        )
        if self.biases is not None:
            result["biases"] = self.biases
        return result

    def import_weights(
        self,
        weights: ParameterTree[Array],
        weight_layout: WeightLayout = WeightLayout.AUTO,
    ) -> Self:
        assert isinstance(weights, Mapping)
        assert isinstance(weights["weights"], Array)
        return replace(
            self,
            weights=from_layout(weights["weights"].astype(self.weights.dtype), weight_layout),
            scales=from_layout(weights["scales"], weight_layout),
            zero_points=from_layout(weights["zero_points"], weight_layout).astype(self.zero_points.dtype),
            biases=weights["biases"] if self.has_biases else None,
        )


class GroupQuantizedLinear(GroupQuantizedLinearBase[GroupQuantizedLinearConfig]):
    pass


@dataclass(frozen=True)
class QLoRALinearConfig(GroupQuantizedLinearConfig):
    lora_rank: int
    lora_scale: float
    activation_precision: DTypeLike

    def random_init(
        self,
        input_dim: int,
        output_dims: tuple[int, ...],
        has_biases: bool,
        *,
        key: PRNGKeyArray,
    ) -> LinearBase:
        base_key, derived_key = jax.random.split(key)
        group_quantized_linear = super().random_init(input_dim, output_dims, has_biases, key=base_key)
        assert isinstance(group_quantized_linear, GroupQuantizedLinear)

        down_key, up_key_root = jax.random.split(derived_key)
        hidden_lora_rank = len(output_dims) * self.lora_rank
        max_down_abs_value = 1 / math.sqrt(input_dim)
        lora_down_weights = jax.random.uniform(
            down_key,
            (hidden_lora_rank, input_dim),
            minval=-max_down_abs_value,
            maxval=max_down_abs_value,
            dtype=self.activation_precision,
        )

        up_keys = jax.random.split(up_key_root, len(output_dims))
        max_up_abs_value = 1 / math.sqrt(hidden_lora_rank)
        lora_up_weights = tuple(
            jax.random.uniform(
                up_key,
                (output_dim, self.lora_rank),
                minval=-max_up_abs_value,
                maxval=max_up_abs_value,
                dtype=self.activation_precision,
            )
            for up_key, output_dim in zip(up_keys, output_dims, strict=True)
        )

        return QLoRALinear(
            config=self,
            output_dims=output_dims,
            weights=group_quantized_linear.weights,
            scales=group_quantized_linear.scales,
            biases=group_quantized_linear.biases,
            zero_points=group_quantized_linear.zero_points,
            lora_down_weights=lora_down_weights,
            lora_up_weights=lora_up_weights,
        )

    def empty(
        self,
        input_dim: int,
        output_dims: tuple[int, ...],
        has_biases: bool,
    ) -> LinearBase:
        group_quantized_linear = super().empty(input_dim, output_dims, has_biases)
        assert isinstance(group_quantized_linear, GroupQuantizedLinear)
        hidden_lora_rank = len(output_dims) * self.lora_rank
        lora_down_weights = dummy_array(
            (hidden_lora_rank, input_dim),
            dtype=self.activation_precision,
        )
        lora_up_weights = tuple(
            dummy_array(
                (output_dim, self.lora_rank),
                dtype=self.activation_precision,
            )
            for output_dim in output_dims
        )

        return QLoRALinear(
            config=self,
            output_dims=output_dims,
            weights=group_quantized_linear.weights,
            scales=group_quantized_linear.scales,
            biases=group_quantized_linear.biases,
            zero_points=group_quantized_linear.zero_points,
            lora_down_weights=lora_down_weights,
            lora_up_weights=lora_up_weights,
        )


class QLoRALinear(GroupQuantizedLinearBase[QLoRALinearConfig]):
    lora_down_weights: Float[Array, "total_lora_channels in_channels"]
    lora_up_weights: tuple[Float[Array, "out_channels lora_channels"], ...]

    def _split_biases(self) -> tuple[Float[Array, " out_channels"] | None, ...]:
        if self.biases is not None:
            return tuple(jnp.split(self.biases, self._get_split_points(self.output_dims)))
        return (None,) * len(self.output_dims)

    def __post_init__(self) -> None:
        super().__post_init__()
        if self.lora_down_weights.dtype != self.config.activation_precision:
            raise ValueError(
                f"LORA down weight dtype ({self.lora_down_weights.dtype}) is not equal to the"
                f" specified activation precision ({self.config.activation_precision}).",
                " Quantized layers require parameter dtypes to be equal to the activation precision.",
            )
        lora_down_output_dim, lora_down_input_dim = self.lora_down_weights.shape
        if lora_down_output_dim != self.config.lora_rank * self.num_outputs:
            raise ValueError(
                f"Number of output channels in LORA down weights ({lora_down_output_dim}) is not"
                f" equal to lora_rank * num_outputs ({self.config.lora_rank * self.num_outputs}).",
            )
        if lora_down_input_dim != self.input_dim:
            raise ValueError(
                f"Number of input channels in LORA down weights ({lora_down_input_dim}) is not"
                f" equal to input_dim ({self.input_dim}).",
            )
        if len(self.lora_up_weights) != self.num_outputs:
            raise ValueError(
                f"Expected {self.num_outputs} LORA up weights, got {len(self.lora_up_weights)}.",
            )
        for lora_up_weight, output_dim in zip(self.lora_up_weights, self.output_dims, strict=True):
            if lora_up_weight.dtype != self.config.activation_precision:
                raise ValueError(
                    f"LORA up weight dtype ({lora_up_weight.dtype}) is not equal to specified activation precision"
                    f" ({self.config.activation_precision}).",
                    " Quantized layers require parameter dtypes to be equal to the activation precision.",
                )
            lora_up_output_dim, lora_up_input_dim = lora_up_weight.shape
            if lora_up_output_dim != output_dim:
                raise ValueError(
                    f"Number of output channels in LORA up weights ({lora_up_output_dim}) is not"
                    f" equal to number of output dims ({self.output_dims}).",
                )
            if lora_up_input_dim != self.config.lora_rank:
                raise ValueError(
                    f"Number of input channels in LORA up weights ({lora_up_input_dim}) is not"
                    f" equal to lora_rank ({self.config.lora_rank}).",
                )

    @eqx.filter_jit
    def __call__(self, inputs: Float[Array, " in_channels"]) -> tuple[Float[Array, " out_channels"], ...]:
        joint_q_out = self._apply_weights(inputs)
        q_outs = jnp.split(joint_q_out, self._get_split_points(self.output_dims))

        joint_lora_hidden = self.lora_down_weights @ inputs
        lora_hiddens = jnp.split(joint_lora_hidden, self._get_split_points([self.config.lora_rank] * self.num_outputs))
        lora_outs = [
            lora_up_weight @ lora_hidden
            for lora_up_weight, lora_hidden in zip(self.lora_up_weights, lora_hiddens, strict=True)
        ]

        results = []
        for q_out, lora_out, bias in zip(q_outs, lora_outs, self._split_biases(), strict=True):
            result = q_out + self.config.lora_scale * lora_out
            if bias is not None:
                result = result + bias
            results.append(result)

        return tuple(results)

    def export_weights(self, weight_layout: WeightLayout = WeightLayout.AUTO) -> ParameterTree:
        quantized_linear_weights: dict[str, ParameterTree] = super().export_weights()  # type: ignore
        exported_lora_down_weights = into_layout(self.lora_down_weights, weight_layout)
        exported_lora_up_weights = [
            into_layout(lora_up_weight, weight_layout) for lora_up_weight in self.lora_up_weights
        ]
        return dict(
            down_weights=into_layout(exported_lora_down_weights, weight_layout),
            up_weights=[into_layout(w, weight_layout) for w in exported_lora_up_weights],
            **quantized_linear_weights,
        )

    def import_weights(
        self,
        weights: ParameterTree[Array],
        weight_layout: WeightLayout = WeightLayout.AUTO,
    ) -> Self:
        base = super().import_weights(weights, weight_layout)
        assert isinstance(weights, Mapping)
        assert isinstance(weights["up_weights"], Sequence)
        return replace(
            base,
            lora_down_weights=from_layout(weights["down_weights"], weight_layout),
            lora_up_weights=tuple(from_layout(up_weights, weight_layout) for up_weights in weights["up_weights"]),
        )


LinearConfig = FullPrecisionLinearConfig | GroupQuantizedLinearConfig | QLoRALinearConfig


register_config_union(LinearConfig)<|MERGE_RESOLUTION|>--- conflicted
+++ resolved
@@ -421,108 +421,12 @@
             result = result + self.biases
         return tuple(jnp.split(result, self._get_split_points(self.output_dims)))
 
-<<<<<<< HEAD
-    # def requantize_weights(
-    #     self,
-    #     weights: Array,
-    #     zero_points: Array,
-    #     scales: Array,
-    # ) -> tuple[Array, Array, Array]:
-    #     """
-    #     Requantize weights from [20, 6144] grouping to [2560, 48] grouping.
-
-    #     Args:
-    #         weights: uint4 array of shape [M, N]
-    #         zero_points: uint4 array of shape [M//group_size_0, N//group_size_1]
-    #         scales: float16 array of shape [M//group_size_0, N//group_size_1]
-
-    #     Returns:
-    #         new_weights: uint4 array of shape [M, N]
-    #         new_zero_points: uint4 array of shape [M, N//128]
-    #         new_scales: float16 array of shape [M, N//128]
-    #     """
-    #     # Get dimensions
-    #     M, N = weights.shape
-    #     old_groups_0, old_groups_1 = zero_points.shape
-
-    #     # Calculate old group sizes
-    #     old_group_size_0 = M // old_groups_0  # 2560 // 20 = 128
-    #     old_group_size_1 = N // old_groups_1  # 6144 // 6144 = 1
-
-    #     # New group sizes
-    #     new_group_size_0 = 1  # 2560 // 2560 = 1
-    #     new_group_size_1 = self.config.group_size  # 6144 // 48 = 128
-
-    #     # Step 1: Dequantize with original parameters
-    #     # Expand zero_points and scales to match weights shape
-    #     zp_expanded = jnp.repeat(jnp.repeat(zero_points, old_group_size_0, axis=0), old_group_size_1, axis=1)
-    #     scales_expanded = jnp.repeat(jnp.repeat(scales, old_group_size_0, axis=0), old_group_size_1, axis=1)
-
-    #     # Dequantize (convert to float for computation)
-    #     weights_float = weights.astype(jnp.float32)
-    #     zp_float = zp_expanded.astype(jnp.float32)
-    #     dequantized = (weights_float - zp_float) * scales_expanded.astype(jnp.float32)
-
-    #     # Step 2: Requantize with new group structure [2560, 48]
-    #     # Reshape for new groups
-    #     dequantized_reshaped = dequantized.reshape(
-    #         M // new_group_size_0,
-    #         new_group_size_0,
-    #         N // new_group_size_1,
-    #         new_group_size_1,
-    #     )
-
-    #     # Compute new scales and zero points per group
-    #     # Move group dimensions to the end for reduction
-    #     dequantized_groups = dequantized_reshaped.transpose(0, 2, 1, 3)  # [2560, 48, 1, 128]
-
-    #     # Find min and max per group
-    #     group_min = dequantized_groups.min(axis=(2, 3), keepdims=True)
-    #     group_max = dequantized_groups.max(axis=(2, 3), keepdims=True)
-
-    #     # Compute scales (with small epsilon to avoid division by zero)
-    #     eps = 1e-6
-    #     new_scales = ((group_max - group_min) / 15.0 + eps).astype(scales.dtype)
-    #     new_scales = new_scales.squeeze(axis=(2, 3))  # [2560, 48]
-
-    #     # Compute zero points (quantize to uint4 range 0-15)
-    #     new_zero_points = jnp.round(-group_min.squeeze(axis=(2, 3)) / new_scales).astype(jnp.uint4)
-    #     new_zero_points = jnp.clip(new_zero_points, 0, 15)
-
-    #     # Quantize with new parameters
-    #     scales_expanded_new = jnp.repeat(new_scales, new_group_size_1, axis=1).reshape(M, N)
-    #     zp_expanded_new = jnp.repeat(new_zero_points, new_group_size_1, axis=1).reshape(M, N)
-
-    #     new_weights = jnp.round(
-    #         dequantized / scales_expanded_new.astype(jnp.float32) + zp_expanded_new.astype(jnp.float32),
-    #     )
-    #     new_weights = jnp.clip(new_weights, 0, 15).astype(jnp.uint4)
-
-    #     return new_weights, new_zero_points, new_scales
-
     def export_weights(self, weight_layout: WeightLayout = WeightLayout.AUTO) -> ParameterTree:
-        exported_weights = into_layout(self.int_weights, weight_layout)
-
-        exported_zero_points = into_layout(self.int_zero_points, weight_layout)
-
-        exported_scales = into_layout(self.scales, weight_layout)
-
-        # # CRIMINAL HACK!!!
-        # exported_weights, exported_zero_points, exported_scales = self.requantize_weights(
-        #     exported_weights,
-        #     exported_zero_points,
-        #     exported_scales,
-        # )
-
-        result = dict(
-=======
-    def export_weights(self, weight_layout: WeightLayout = WeightLayout.AUTO) -> ParameterDict:
         exported_weights = self._into_layout(self.int_weights, weight_layout)
         exported_zero_points = self._into_layout(self.int_zero_points, weight_layout)
         exported_scales = self._into_layout(self.scales, weight_layout)
 
-        result = ParameterDict(
->>>>>>> c96bc2d2
+        result = dict(
             weights=exported_weights,
             zero_points=exported_zero_points,
             scales=exported_scales,
