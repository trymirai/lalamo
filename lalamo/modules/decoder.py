from collections.abc import Mapping
from dataclasses import dataclass, replace
from typing import Self

import equinox as eqx
import jax
from jax import vmap
from jaxtyping import Array, DTypeLike, Float, Int, PRNGKeyArray

from lalamo.common import ParameterTree
<<<<<<< HEAD

from .common import ForwardPassMode, LalamoModule
from .embedding import EmbeddingBase, EmbeddingConfig
from .kv_cache import KVCache
from .rope import PositionalEmbeddings
from .transformer import Transformer, TransformerConfig, TransformerForwardPassConfig
from .transformer_layer import TransformerLayerResult
=======
from lalamo.modules.token_mixers import AttentionConfig

from .common import ForwardPassMode, LalamoModule, PositionalEmbeddingSelector
from .decoder_layer import DecoderLayer, DecoderLayerConfig, DecoderLayerForwardPassConfig, DecoderLayerResult
from .embedding import EmbeddingBase, EmbeddingConfig
from .normalization import RMSNorm, RMSNormConfig
from .rope import PositionalEmbeddings, RoPE, RoPEConfig
from .state import State
>>>>>>> 00a7db52
from .utils import vmap_twice

__all__ = [
    "Decoder",
    "DecoderActivationTrace",
    "DecoderConfig",
    "DecoderForwardPassConfig",
    "DecoderResult",
]


type DecoderForwardPassConfig = TransformerForwardPassConfig


class DecoderActivationTrace(eqx.Module):
    token_ids: Int[Array, "batch suffix_tokens"]
    token_positions: Int[Array, "batch suffix_tokens"]
    state: State | None

    local_positional_embeddings: PositionalEmbeddings | None
    global_positional_embeddings: PositionalEmbeddings | None

    layer_results: tuple[TransformerLayerResult, ...]

    output_norm: Float[Array, "batch suffix_tokens channels"]

    def export(self) -> ParameterTree:
        result: dict[str, ParameterTree | Array] = dict(
            token_ids=self.token_ids,
            token_positions=self.token_positions,
<<<<<<< HEAD
            local_positional_embeddings=self.local_positional_embeddings.export(),
            global_positional_embeddings=self.global_positional_embeddings.export(),
            layer_results=[
                layer_result.export() for layer_result in self.layer_results
            ],
            output_norm=self.output_norm,
        )
        if self.kv_cache is not None:
            result["kv_cache"] = [
                kv_cache_layer_slice.export() for kv_cache_layer_slice in self.kv_cache
            ]
=======
            layer_results=[layer_result.export() for layer_result in self.layer_results],
            output_norm=self.output_norm,
        )
        if self.local_positional_embeddings is not None:
            result["local_positional_embeddings"] = self.local_positional_embeddings.export()
        if self.global_positional_embeddings is not None:
            result["global_positional_embeddings"] = self.global_positional_embeddings.export()
        if self.state is not None:
            result["state"] = [state_layer.export() for state_layer in self.state]
>>>>>>> 00a7db52
        return result


class DecoderResult(eqx.Module):
    logits: Float[Array, "batch suffix_tokens channels"]
    updated_state: State | None = None
    activation_trace: DecoderActivationTrace | None = None

    def export(self) -> ParameterTree:
        result: dict[str, ParameterTree | Array] = dict(
            logits=self.logits,
        )
<<<<<<< HEAD
        if self.updated_kv_cache is not None:
            result["updated_kv_cache"] = [
                kv_cache_layer_slice.export()
                for kv_cache_layer_slice in self.updated_kv_cache
            ]
=======
        if self.updated_state is not None:
            result["updated_state"] = [state_layer.export() for state_layer in self.updated_state]
>>>>>>> 00a7db52
        if self.activation_trace is not None:
            result["activation_trace"] = self.activation_trace.export()
        return result


@dataclass(frozen=True)
class DecoderConfig:
    embedding_config: EmbeddingConfig
<<<<<<< HEAD
    transformer_config: TransformerConfig

    vocab_size: int
=======
    global_rope_config: RoPEConfig | None
    local_rope_config: RoPEConfig | None
    layer_configs: tuple[DecoderLayerConfig, ...]
    output_norm_config: RMSNormConfig

    vocab_size: int
    model_dim: int
    hidden_dim: int
    context_length: int
>>>>>>> 00a7db52

    def random_init(
        self,
        *,
        key: PRNGKeyArray,
    ) -> "Decoder":
        embedding_key, transformer_key = jax.random.split(key)
        embedding = self.embedding_config.random_init(
            vocab_size=self.vocab_size,
            model_dim=self.transformer_config.model_dim,
            key=embedding_key,
        )
<<<<<<< HEAD
        transformer = self.transformer_config.random_init(
            key=transformer_key, is_causal=True
        )

=======

        first_layer_config, *_ = self.layer_configs

        if self.global_rope_config:
            global_rope = self.global_rope_config.init(
                head_dim=first_layer_config.rope_dim,
                num_timesteps=self.context_length,
            )
        else:
            global_rope = None

        if self.local_rope_config:
            max_sliding_window_size = max(
                layer_config.mixer_config.sliding_window_size or 0
                for layer_config in self.layer_configs
                if isinstance(layer_config.mixer_config, AttentionConfig)
            )
            local_rope = self.local_rope_config.init(
                head_dim=first_layer_config.rope_dim,
                num_timesteps=max(max_sliding_window_size, self.context_length),
            )
        else:
            local_rope = None

        layers_keys = jax.random.split(layers_key, len(self.layer_configs))
        layers = tuple(
            layer_config.random_init(
                model_dim=self.model_dim,
                hidden_dim=self.hidden_dim,
                key=key,
            )
            for layer_config, key in zip(self.layer_configs, layers_keys, strict=False)
        )
        output_norm = self.output_norm_config.init(self.model_dim)
>>>>>>> 00a7db52
        return Decoder(
            config=self,
            embedding=embedding,
            transformer=transformer,
        )

    def empty(self) -> "Decoder":
        embedding = self.embedding_config.empty(
            vocab_size=self.vocab_size,
<<<<<<< HEAD
            model_dim=self.transformer_config.model_dim,
        )
        transformer = self.transformer_config.empty(is_causal=True)

=======
            model_dim=self.model_dim,
        )

        first_layer_config, *_ = self.layer_configs

        if self.global_rope_config:
            global_rope = self.global_rope_config.init(
                head_dim=first_layer_config.rope_dim,
                num_timesteps=self.context_length,
            )
        else:
            global_rope = None

        if self.local_rope_config:
            max_sliding_window_size = max(
                layer_config.mixer_config.sliding_window_size or 0
                for layer_config in self.layer_configs
                if isinstance(layer_config.mixer_config, AttentionConfig)
            )
            local_rope = self.local_rope_config.init(
                head_dim=first_layer_config.rope_dim,
                num_timesteps=max(max_sliding_window_size, self.context_length),
            )
        else:
            local_rope = None
        layers = tuple(
            layer_config.empty(
                model_dim=self.model_dim,
                hidden_dim=self.hidden_dim,
            )
            for layer_config in self.layer_configs
        )
        output_norm = self.output_norm_config.empty(self.model_dim)
>>>>>>> 00a7db52
        return Decoder(
            config=self,
            embedding=embedding,
            transformer=transformer,
        )


class Decoder(LalamoModule[DecoderConfig]):
    embedding: EmbeddingBase
<<<<<<< HEAD
    transformer: Transformer
=======
    global_rope: RoPE | None
    local_rope: RoPE | None
    layers: tuple[DecoderLayer, ...]
    output_norm: RMSNorm
>>>>>>> 00a7db52

    @property
    def activation_precision(self) -> DTypeLike:
        return self.embedding.activation_precision

    @eqx.filter_jit
    def __call__(  # noqa: PLR0912
        self,
        token_ids: Int[Array, "batch suffix_tokens"],
        token_positions: Int[Array, "batch suffix_tokens"],
        state: State | None = None,
        return_updated_state: bool = False,
        return_activation_trace: bool = False,
        lengths_without_padding: Int[Array, " batch"] | None = None,
        forward_pass_mode: ForwardPassMode = ForwardPassMode.MULTI_TOKEN,
        forward_pass_config: DecoderForwardPassConfig | None = None,
    ) -> DecoderResult:
        if token_ids.ndim != 2:
            raise ValueError(
                f"token_ids must be a 2D array of size (batch_size, sequence_length), got {token_ids.shape}",
            )
        if token_positions.ndim != 2:
            raise ValueError(
                "token_positions must be a 2D array of size (batch_size, sequence_length),"
                f" got {token_positions.shape}",
            )

<<<<<<< HEAD
        inner_features = vmap(self.embedding.embed)(token_ids)

        transformer_result = self.transformer(
            inner_features=inner_features,
            token_positions=token_positions,
            kv_cache=kv_cache,
            return_updated_kv_cache=return_updated_kv_cache,
            return_layer_results=return_activation_trace,
            return_positional_embeddings=return_activation_trace,
            lengths_without_padding=lengths_without_padding,
            forward_pass_mode=forward_pass_mode,
            forward_pass_config=forward_pass_config,
        )
=======
        maybe_state = state or ([None] * len(self.layers))
        inner_features = vmap(self.embedding.embed)(token_ids)

        if self.global_rope is not None:
            global_positional_embeddings = vmap(self.global_rope)(token_positions)
        else:
            global_positional_embeddings = None

        if self.local_rope is not None:
            local_positional_embeddings = vmap(self.local_rope)(token_positions)
        else:
            local_positional_embeddings = global_positional_embeddings

        updated_state_layers = []
        layer_results = []
        for layer, state_layer in zip(self.layers, maybe_state, strict=True):
            match layer.positional_embedding_selector:
                case PositionalEmbeddingSelector.LOCAL:
                    positional_embeddings_to_use = local_positional_embeddings
                case PositionalEmbeddingSelector.GLOBAL:
                    positional_embeddings_to_use = global_positional_embeddings
                case PositionalEmbeddingSelector.NONE:
                    positional_embeddings_to_use = None

            layer_result = layer(
                inner_features,
                positional_embeddings_to_use,
                state=state_layer,
                return_updated_state=return_updated_state,
                return_activation_trace=return_activation_trace,
                lengths_without_padding=lengths_without_padding,
                forward_pass_mode=forward_pass_mode,
                forward_pass_config=forward_pass_config,
            )
            inner_features = layer_result.outputs
            layer_results.append(layer_result)
            updated_state_layers.append(layer_result.updated_state)
>>>>>>> 00a7db52

        logits = vmap_twice(self.embedding.readout)(transformer_result.outputs)

        if return_activation_trace:
            assert transformer_result.layer_results is not None
            assert transformer_result.global_positional_embeddings is not None
            assert transformer_result.local_positional_embeddings is not None

            activation_trace = DecoderActivationTrace(
                token_ids=token_ids,
                token_positions=token_positions,
<<<<<<< HEAD
                kv_cache=kv_cache,
                global_positional_embeddings=transformer_result.global_positional_embeddings,
                local_positional_embeddings=transformer_result.local_positional_embeddings,
                layer_results=transformer_result.layer_results,
                output_norm=transformer_result.outputs,
=======
                state=state,
                global_positional_embeddings=global_positional_embeddings,
                local_positional_embeddings=local_positional_embeddings,
                layer_results=tuple(layer_results),
                output_norm=normalized_outputs,
>>>>>>> 00a7db52
            )
        else:
            activation_trace = None

<<<<<<< HEAD
        return DecoderResult(
            logits=logits,
            updated_kv_cache=transformer_result.updated_kv_cache,
            activation_trace=activation_trace,
        )

    def init_static_kv_cache(self, batch_size: int, capacity: int) -> KVCache:
        return self.transformer.init_static_kv_cache(batch_size, capacity)
=======
        if return_updated_state:
            updated_state = State(updated_state_layers)
        else:
            updated_state = None

        return DecoderResult(
            logits=logits,
            updated_state=updated_state,
            activation_trace=activation_trace,
        )

    def init_static_state(self, batch_size: int, capacity: int) -> State:
        return State(layer.init_static_state(batch_size, capacity) for layer in self.layers)
>>>>>>> 00a7db52

    def export_weights(self) -> ParameterTree:
        return dict(
            embedding=self.embedding.export_weights(),
<<<<<<< HEAD
            transformer=self.transformer.export_weights(),
        )
=======
            layers=[layer.export_weights() for layer in self.layers],
            output_norm=self.output_norm.export_weights(),
        )
        if self.global_rope:
            result["global_rope"] = self.global_rope.export_weights()
        if self.local_rope:
            result["local_rope"] = self.local_rope.export_weights()
        return result
>>>>>>> 00a7db52

    def import_weights(
        self,
        weights: ParameterTree[Array],
    ) -> Self:
        assert isinstance(weights, Mapping)
        assert isinstance(weights["embedding"], Mapping)
<<<<<<< HEAD
        assert isinstance(weights["transformer"], Mapping)

        return replace(
            self,
            embedding=self.embedding.import_weights(weights["embedding"]),
            transformer=self.transformer.import_weights(weights["transformer"]),
=======
        assert isinstance(weights["layers"], Sequence)
        assert isinstance(weights["output_norm"], Mapping)

        if self.local_rope:
            assert isinstance(weights["local_rope"], Mapping)
            local_rope = self.local_rope.import_weights(weights["local_rope"])
        else:
            local_rope = None

        if self.global_rope:
            assert isinstance(weights["global_rope"], Mapping)
            global_rope = self.global_rope.import_weights(weights["global_rope"])
        else:
            global_rope = None

        layers = []
        for layer, layer_weights in zip(self.layers, weights["layers"], strict=True):
            assert isinstance(layer_weights, Mapping)
            layers.append(layer.import_weights(layer_weights))
        return replace(
            self,
            embedding=self.embedding.import_weights(weights["embedding"]),
            global_rope=global_rope,
            layers=tuple(layers),
            output_norm=self.output_norm.import_weights(weights["output_norm"]),
            local_rope=local_rope,
>>>>>>> 00a7db52
        )<|MERGE_RESOLUTION|>--- conflicted
+++ resolved
@@ -8,24 +8,17 @@
 from jaxtyping import Array, DTypeLike, Float, Int, PRNGKeyArray
 
 from lalamo.common import ParameterTree
-<<<<<<< HEAD
 
 from .common import ForwardPassMode, LalamoModule
 from .embedding import EmbeddingBase, EmbeddingConfig
-from .kv_cache import KVCache
 from .rope import PositionalEmbeddings
-from .transformer import Transformer, TransformerConfig, TransformerForwardPassConfig
-from .transformer_layer import TransformerLayerResult
-=======
-from lalamo.modules.token_mixers import AttentionConfig
-
-from .common import ForwardPassMode, LalamoModule, PositionalEmbeddingSelector
-from .decoder_layer import DecoderLayer, DecoderLayerConfig, DecoderLayerForwardPassConfig, DecoderLayerResult
-from .embedding import EmbeddingBase, EmbeddingConfig
-from .normalization import RMSNorm, RMSNormConfig
-from .rope import PositionalEmbeddings, RoPE, RoPEConfig
 from .state import State
->>>>>>> 00a7db52
+from .transformer import (
+    Transformer,
+    TransformerConfig,
+    TransformerForwardPassConfig,
+    TransformerLayerResult,
+)
 from .utils import vmap_twice
 
 __all__ = [
@@ -56,29 +49,21 @@
         result: dict[str, ParameterTree | Array] = dict(
             token_ids=self.token_ids,
             token_positions=self.token_positions,
-<<<<<<< HEAD
-            local_positional_embeddings=self.local_positional_embeddings.export(),
-            global_positional_embeddings=self.global_positional_embeddings.export(),
             layer_results=[
                 layer_result.export() for layer_result in self.layer_results
             ],
             output_norm=self.output_norm,
         )
-        if self.kv_cache is not None:
-            result["kv_cache"] = [
-                kv_cache_layer_slice.export() for kv_cache_layer_slice in self.kv_cache
-            ]
-=======
-            layer_results=[layer_result.export() for layer_result in self.layer_results],
-            output_norm=self.output_norm,
-        )
-        if self.local_positional_embeddings is not None:
-            result["local_positional_embeddings"] = self.local_positional_embeddings.export()
-        if self.global_positional_embeddings is not None:
-            result["global_positional_embeddings"] = self.global_positional_embeddings.export()
         if self.state is not None:
             result["state"] = [state_layer.export() for state_layer in self.state]
->>>>>>> 00a7db52
+        if self.local_positional_embeddings is not None:
+            result["local_positional_embeddings"] = (
+                self.local_positional_embeddings.export()
+            )
+        if self.global_positional_embeddings is not None:
+            result["global_positional_embeddings"] = (
+                self.global_positional_embeddings.export()
+            )
         return result
 
 
@@ -91,16 +76,10 @@
         result: dict[str, ParameterTree | Array] = dict(
             logits=self.logits,
         )
-<<<<<<< HEAD
-        if self.updated_kv_cache is not None:
-            result["updated_kv_cache"] = [
-                kv_cache_layer_slice.export()
-                for kv_cache_layer_slice in self.updated_kv_cache
+        if self.updated_state is not None:
+            result["updated_state"] = [
+                state_layer.export() for state_layer in self.updated_state
             ]
-=======
-        if self.updated_state is not None:
-            result["updated_state"] = [state_layer.export() for state_layer in self.updated_state]
->>>>>>> 00a7db52
         if self.activation_trace is not None:
             result["activation_trace"] = self.activation_trace.export()
         return result
@@ -109,21 +88,9 @@
 @dataclass(frozen=True)
 class DecoderConfig:
     embedding_config: EmbeddingConfig
-<<<<<<< HEAD
     transformer_config: TransformerConfig
 
     vocab_size: int
-=======
-    global_rope_config: RoPEConfig | None
-    local_rope_config: RoPEConfig | None
-    layer_configs: tuple[DecoderLayerConfig, ...]
-    output_norm_config: RMSNormConfig
-
-    vocab_size: int
-    model_dim: int
-    hidden_dim: int
-    context_length: int
->>>>>>> 00a7db52
 
     def random_init(
         self,
@@ -136,47 +103,8 @@
             model_dim=self.transformer_config.model_dim,
             key=embedding_key,
         )
-<<<<<<< HEAD
-        transformer = self.transformer_config.random_init(
-            key=transformer_key, is_causal=True
-        )
-
-=======
-
-        first_layer_config, *_ = self.layer_configs
-
-        if self.global_rope_config:
-            global_rope = self.global_rope_config.init(
-                head_dim=first_layer_config.rope_dim,
-                num_timesteps=self.context_length,
-            )
-        else:
-            global_rope = None
-
-        if self.local_rope_config:
-            max_sliding_window_size = max(
-                layer_config.mixer_config.sliding_window_size or 0
-                for layer_config in self.layer_configs
-                if isinstance(layer_config.mixer_config, AttentionConfig)
-            )
-            local_rope = self.local_rope_config.init(
-                head_dim=first_layer_config.rope_dim,
-                num_timesteps=max(max_sliding_window_size, self.context_length),
-            )
-        else:
-            local_rope = None
-
-        layers_keys = jax.random.split(layers_key, len(self.layer_configs))
-        layers = tuple(
-            layer_config.random_init(
-                model_dim=self.model_dim,
-                hidden_dim=self.hidden_dim,
-                key=key,
-            )
-            for layer_config, key in zip(self.layer_configs, layers_keys, strict=False)
-        )
-        output_norm = self.output_norm_config.init(self.model_dim)
->>>>>>> 00a7db52
+        transformer = self.transformer_config.random_init(key=transformer_key)
+
         return Decoder(
             config=self,
             embedding=embedding,
@@ -186,46 +114,10 @@
     def empty(self) -> "Decoder":
         embedding = self.embedding_config.empty(
             vocab_size=self.vocab_size,
-<<<<<<< HEAD
             model_dim=self.transformer_config.model_dim,
         )
-        transformer = self.transformer_config.empty(is_causal=True)
-
-=======
-            model_dim=self.model_dim,
-        )
-
-        first_layer_config, *_ = self.layer_configs
-
-        if self.global_rope_config:
-            global_rope = self.global_rope_config.init(
-                head_dim=first_layer_config.rope_dim,
-                num_timesteps=self.context_length,
-            )
-        else:
-            global_rope = None
-
-        if self.local_rope_config:
-            max_sliding_window_size = max(
-                layer_config.mixer_config.sliding_window_size or 0
-                for layer_config in self.layer_configs
-                if isinstance(layer_config.mixer_config, AttentionConfig)
-            )
-            local_rope = self.local_rope_config.init(
-                head_dim=first_layer_config.rope_dim,
-                num_timesteps=max(max_sliding_window_size, self.context_length),
-            )
-        else:
-            local_rope = None
-        layers = tuple(
-            layer_config.empty(
-                model_dim=self.model_dim,
-                hidden_dim=self.hidden_dim,
-            )
-            for layer_config in self.layer_configs
-        )
-        output_norm = self.output_norm_config.empty(self.model_dim)
->>>>>>> 00a7db52
+        transformer = self.transformer_config.empty()
+
         return Decoder(
             config=self,
             embedding=embedding,
@@ -235,14 +127,7 @@
 
 class Decoder(LalamoModule[DecoderConfig]):
     embedding: EmbeddingBase
-<<<<<<< HEAD
     transformer: Transformer
-=======
-    global_rope: RoPE | None
-    local_rope: RoPE | None
-    layers: tuple[DecoderLayer, ...]
-    output_norm: RMSNorm
->>>>>>> 00a7db52
 
     @property
     def activation_precision(self) -> DTypeLike:
@@ -270,59 +155,19 @@
                 f" got {token_positions.shape}",
             )
 
-<<<<<<< HEAD
         inner_features = vmap(self.embedding.embed)(token_ids)
 
         transformer_result = self.transformer(
             inner_features=inner_features,
             token_positions=token_positions,
-            kv_cache=kv_cache,
-            return_updated_kv_cache=return_updated_kv_cache,
+            state=state,
+            return_updated_state=return_updated_state,
             return_layer_results=return_activation_trace,
             return_positional_embeddings=return_activation_trace,
             lengths_without_padding=lengths_without_padding,
             forward_pass_mode=forward_pass_mode,
             forward_pass_config=forward_pass_config,
         )
-=======
-        maybe_state = state or ([None] * len(self.layers))
-        inner_features = vmap(self.embedding.embed)(token_ids)
-
-        if self.global_rope is not None:
-            global_positional_embeddings = vmap(self.global_rope)(token_positions)
-        else:
-            global_positional_embeddings = None
-
-        if self.local_rope is not None:
-            local_positional_embeddings = vmap(self.local_rope)(token_positions)
-        else:
-            local_positional_embeddings = global_positional_embeddings
-
-        updated_state_layers = []
-        layer_results = []
-        for layer, state_layer in zip(self.layers, maybe_state, strict=True):
-            match layer.positional_embedding_selector:
-                case PositionalEmbeddingSelector.LOCAL:
-                    positional_embeddings_to_use = local_positional_embeddings
-                case PositionalEmbeddingSelector.GLOBAL:
-                    positional_embeddings_to_use = global_positional_embeddings
-                case PositionalEmbeddingSelector.NONE:
-                    positional_embeddings_to_use = None
-
-            layer_result = layer(
-                inner_features,
-                positional_embeddings_to_use,
-                state=state_layer,
-                return_updated_state=return_updated_state,
-                return_activation_trace=return_activation_trace,
-                lengths_without_padding=lengths_without_padding,
-                forward_pass_mode=forward_pass_mode,
-                forward_pass_config=forward_pass_config,
-            )
-            inner_features = layer_result.outputs
-            layer_results.append(layer_result)
-            updated_state_layers.append(layer_result.updated_state)
->>>>>>> 00a7db52
 
         logits = vmap_twice(self.embedding.readout)(transformer_result.outputs)
 
@@ -334,64 +179,29 @@
             activation_trace = DecoderActivationTrace(
                 token_ids=token_ids,
                 token_positions=token_positions,
-<<<<<<< HEAD
-                kv_cache=kv_cache,
+                state=state,
                 global_positional_embeddings=transformer_result.global_positional_embeddings,
                 local_positional_embeddings=transformer_result.local_positional_embeddings,
                 layer_results=transformer_result.layer_results,
                 output_norm=transformer_result.outputs,
-=======
-                state=state,
-                global_positional_embeddings=global_positional_embeddings,
-                local_positional_embeddings=local_positional_embeddings,
-                layer_results=tuple(layer_results),
-                output_norm=normalized_outputs,
->>>>>>> 00a7db52
             )
         else:
             activation_trace = None
 
-<<<<<<< HEAD
         return DecoderResult(
             logits=logits,
-            updated_kv_cache=transformer_result.updated_kv_cache,
+            updated_state=transformer_result.updated_state,
             activation_trace=activation_trace,
         )
 
-    def init_static_kv_cache(self, batch_size: int, capacity: int) -> KVCache:
-        return self.transformer.init_static_kv_cache(batch_size, capacity)
-=======
-        if return_updated_state:
-            updated_state = State(updated_state_layers)
-        else:
-            updated_state = None
-
-        return DecoderResult(
-            logits=logits,
-            updated_state=updated_state,
-            activation_trace=activation_trace,
-        )
-
     def init_static_state(self, batch_size: int, capacity: int) -> State:
-        return State(layer.init_static_state(batch_size, capacity) for layer in self.layers)
->>>>>>> 00a7db52
+        return self.transformer.init_static_state(batch_size, capacity)
 
     def export_weights(self) -> ParameterTree:
         return dict(
             embedding=self.embedding.export_weights(),
-<<<<<<< HEAD
             transformer=self.transformer.export_weights(),
         )
-=======
-            layers=[layer.export_weights() for layer in self.layers],
-            output_norm=self.output_norm.export_weights(),
-        )
-        if self.global_rope:
-            result["global_rope"] = self.global_rope.export_weights()
-        if self.local_rope:
-            result["local_rope"] = self.local_rope.export_weights()
-        return result
->>>>>>> 00a7db52
 
     def import_weights(
         self,
@@ -399,39 +209,10 @@
     ) -> Self:
         assert isinstance(weights, Mapping)
         assert isinstance(weights["embedding"], Mapping)
-<<<<<<< HEAD
         assert isinstance(weights["transformer"], Mapping)
 
         return replace(
             self,
             embedding=self.embedding.import_weights(weights["embedding"]),
             transformer=self.transformer.import_weights(weights["transformer"]),
-=======
-        assert isinstance(weights["layers"], Sequence)
-        assert isinstance(weights["output_norm"], Mapping)
-
-        if self.local_rope:
-            assert isinstance(weights["local_rope"], Mapping)
-            local_rope = self.local_rope.import_weights(weights["local_rope"])
-        else:
-            local_rope = None
-
-        if self.global_rope:
-            assert isinstance(weights["global_rope"], Mapping)
-            global_rope = self.global_rope.import_weights(weights["global_rope"])
-        else:
-            global_rope = None
-
-        layers = []
-        for layer, layer_weights in zip(self.layers, weights["layers"], strict=True):
-            assert isinstance(layer_weights, Mapping)
-            layers.append(layer.import_weights(layer_weights))
-        return replace(
-            self,
-            embedding=self.embedding.import_weights(weights["embedding"]),
-            global_rope=global_rope,
-            layers=tuple(layers),
-            output_norm=self.output_norm.import_weights(weights["output_norm"]),
-            local_rope=local_rope,
->>>>>>> 00a7db52
         )