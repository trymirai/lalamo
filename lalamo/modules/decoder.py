--- conflicted
+++ resolved
@@ -11,20 +11,14 @@
 
 from .common import ForwardPassMode, LalamoModule
 from .embedding import EmbeddingBase, EmbeddingConfig
-<<<<<<< HEAD
 from .rope import PositionalEmbeddings
-from .state import State
+from .token_mixers import State
 from .transformer import (
     Transformer,
     TransformerConfig,
     TransformerForwardPassConfig,
     TransformerLayerResult,
 )
-=======
-from .normalization import RMSNorm, RMSNormConfig
-from .rope import PositionalEmbeddings, RoPE, RoPEConfig
-from .token_mixers import AttentionConfig, State
->>>>>>> 59f2185a
 from .utils import vmap_twice
 
 __all__ = [
