import json
import random
import re
import shutil
import sys
from enum import Enum
from itertools import chain
from pathlib import Path
from typing import Annotated

import jax
import jax.numpy as jnp
import jax.profiler
import thefuzz.process
from click import Context as ClickContext
from click import Parameter as ClickParameter
from click import ParamType
from jaxtyping import DTypeLike
from rich import box
from rich.console import Console
from rich.live import Live
from rich.panel import Panel
from rich.progress import (
    MofNCompleteColumn,
    Progress,
    SpinnerColumn,
    TextColumn,
    TimeElapsedColumn,
    TimeRemainingColumn,
)
from rich.table import Table
from safetensors.flax import save_file
from typer import Argument, Context, Exit, Option, Typer

from lalamo.common import flatten_parameters
from lalamo.data import import_hf_parquet
from lalamo.data.lalamo_completions import LalamoCompletion
from lalamo.language_model import LanguageModel
from lalamo.message_processor import UserMessage
from lalamo.model_import import REPO_TO_MODEL, ModelMetadata, ModelSpec, import_model
from lalamo.model_import.common import (
    DownloadingFileEvent,
    FinishedDownloadingFileEvent,
    FinishedInitializingModelEvent,
    InitializingModelEvent,
    ModelType,
    StatusEvent,
)
from lalamo.modules import config_converter
from lalamo.router_model import RouterModel
from lalamo.speculator.inference import CollectTracesEvent, inference_collect_traces
from lalamo.speculator.ngram import NGramSpeculator
from lalamo.speculator.utils import (
    SpeculatorTrainingEvent,
    test_speculator,
    train_speculator,
)

SCRIPT_NAME = Path(sys.argv[0]).name

DEFAULT_OUTPUT_DIR = Path("models")


class Precision(Enum):
    FLOAT32 = "float32"
    FLOAT16 = "float16"
    BFLOAT16 = "bfloat16"


console = Console()
err_console = Console(stderr=True)
app = Typer(
    rich_markup_mode="rich",
    add_completion=False,
    pretty_exceptions_show_locals=False,
)


class ModelParser(ParamType):
    name: str = "Huggingface Model Repo"

    def convert(
        self, value: str, param: ClickParameter | None, ctx: ClickContext | None
    ) -> ModelSpec:
        result = REPO_TO_MODEL.get(value)
        if result is None:
            closest_repo = _closest_repo(value)
            error_message_parts = [
                f'"{value}".',
            ]
            if closest_repo:
                error_message_parts.append(
                    f' Perhaps you meant "{closest_repo}"?',
                )
            error_message_parts.append(
                f"\n\nUse the `{SCRIPT_NAME} list-models` command to see the list of currently supported models.",
            )
            error_message = "".join(error_message_parts)
            self.fail(error_message, param, ctx)
        return result


def _closest_repo(query: str, min_score: float = 80) -> str | None:
    if not REPO_TO_MODEL:
        return None
    (closest_match, score), *_ = thefuzz.process.extract(query, list(REPO_TO_MODEL))
    if closest_match and score >= min_score:
        return closest_match
    return None


def _error(message: str) -> None:
    panel = Panel(
        message, box=box.ROUNDED, title="Error", title_align="left", border_style="red"
    )
    err_console.print(panel)
    raise Exit(1)


@app.command(help="Chat with a converted model.")
def chat(
    model_path: Annotated[
        Path,
        Argument(
            help="Path to the model directory.",
            metavar="MODEL_PATH",
        ),
    ],
) -> None:
    with Progress(
        SpinnerColumn(),
        TextColumn("[progress.description]{task.description}"),
        transient=True,
    ) as progress:
        loading_task = progress.add_task("🚀 [cyan]Loading model...[/cyan]")
        model = LanguageModel.load(model_path)
        progress.remove_task(loading_task)
        warmup_task = progress.add_task("🔥 Warming up compilation cache...")
        list(model.stream_reply_text([UserMessage("")], max_output_length=1))
        progress.remove_task(warmup_task)
    console.print(f"🤖 Chatting with [blue]{model_path}[/blue]:")
    messages = []
    while True:
        user_text = console.input("[cyan]user> [/cyan]")
        user_message = UserMessage(user_text)
        messages.append(user_message)

        console.print("[red]assistant> [/red]", end="")
        model_response_tokens = []
        for token in model.stream_reply_text(messages):
            console.print(token, end="")
            model_response_tokens.append(token)
        console.print()
        model_response_text = "".join(model_response_tokens)
        messages.append(model.message_processor.parse_response(model_response_text))


@app.command(help="Classify given message with a Router type of model.")
def classify(
    model_path: Annotated[
        Path,
        Argument(
            help="Path to the model directory.",
            metavar="MODEL_PATH",
        ),
    ],
) -> None:
    with Progress(
        SpinnerColumn(),
        TextColumn("[progress.description]{task.description}"),
        transient=True,
    ) as progress:
        loading_task = progress.add_task("🚀 [cyan]Loading model...[/cyan]")
        model = RouterModel.load(model_path)
        progress.remove_task(loading_task)
        warmup_task = progress.add_task("🔥 Warming up compilation cache...")
        model.classify(UserMessage(content="warmup message"))
        progress.remove_task(warmup_task)
    console.print(f"🤖 Classifying input with [blue]{model_path}[/blue]:")
    while True:
        user_text = console.input("[cyan]user> [/cyan]")
        user_message = UserMessage(user_text)

        console.print("[red]assistant> [/red]", end="")
        result = model.classify(user_message)
        for label, confidence in result.message_labels.items():
            console.print(f"{label} : {confidence}", end="\n")
        console.print()


@app.command(help="Convert the model for use with the Uzu inference engine.")
def convert(
    model_repo: Annotated[
        ModelSpec,
        Argument(
            help=(
                "Huggingface model repo. Example: [cyan]'meta-llama/Llama-3.2-1B-Instruct'[/cyan]."
                "\n\n\n\n"
                f"You can use the [cyan]`{SCRIPT_NAME} list-models`[/cyan] command to get a list of supported models."
            ),
            click_type=ModelParser(),
            show_default=False,
            metavar="MODEL_REPO",
            autocompletion=lambda: list(REPO_TO_MODEL),
        ),
    ],
    precision: Annotated[
        Precision | None,
        Option(
            help="Precision to use for activations and non-quantized weights.",
            show_default="Native precision of the model",
        ),
    ] = None,
    output_dir: Annotated[
        Path | None,
        Option(
            help="Directory to save the converted model to.",
            show_default="Saves the converted model in the `models/<model_name>` directory",
        ),
    ] = None,
    context_length: Annotated[
        int | None,
        Option(
            help="Maximum supported context length. Used to precompute positional embeddings.",
            show_default="Model's native maximum context length.",
        ),
    ] = None,
    include_traces: Annotated[
        bool,
        Option(
            help="Export activation traces for debugging purposes.",
        ),
    ] = False,
    overwrite: Annotated[
        bool,
        Option(
            help="Overwrite existing model files.",
        ),
    ] = False,
) -> None:
    if precision is not None:
        precision_dtype = config_converter.structure(precision.value, DTypeLike)  # type: ignore
    else:
        precision_dtype = None

    if output_dir is None:
        output_dir = DEFAULT_OUTPUT_DIR / model_repo.name

    conversion_strs = [
        f"🚀 Converting [cyan]{model_repo.name}[/cyan] by [cyan]{model_repo.vendor}[/cyan]"
    ]
    if precision is not None:
        conversion_strs.append(
            f" and converting floating-point weights into [cyan]{precision.name.lower()}[/cyan] precision",
        )
    conversion_strs.append(".")
    console.print("".join(conversion_strs))

    if output_dir.exists() and not overwrite:
        answer = console.input(
            rf"⚠️ Output directory [cyan]{output_dir}[/cyan] already exists."
            r" Do you want to overwrite it? [cyan]\[y/n][/cyan]: ",
        )
        while answer.lower() not in ["y", "n", "yes", "no"]:
            answer = console.input("Please enter 'y' or 'n': ")
        if answer.lower() in ["y", "yes"]:
            shutil.rmtree(output_dir)
        else:
            console.print("Exiting...")
            raise Exit

    with Progress(
        SpinnerColumn(),
        TextColumn("[progress.description]{task.description}"),
        transient=True,
    ) as progress:
        event_to_task = {}

        def progress_callback(event: StatusEvent) -> None:
            match event:
                case DownloadingFileEvent(file_spec):
                    event_to_task[event] = progress.add_task(
                        f"Retrieving {file_spec.filename}..."
                    )
                case FinishedDownloadingFileEvent(file_spec):
                    progress.remove_task(event_to_task[event])
                case InitializingModelEvent():
                    event_to_task[event] = progress.add_task("Initializing model...")
                case FinishedInitializingModelEvent():
                    progress.remove_task(event_to_task[event])

        main_task = progress.add_task("👨‍🍳 Cooking...")
        model, metadata = import_model(
            model_repo,
            precision=precision_dtype,
            context_length=context_length,
            progress_callback=progress_callback,
        )
        save_task = progress.add_task(f"💾 Saving the model to {output_dir}")
        output_dir.mkdir(parents=True, exist_ok=True)

        if include_traces:
            trace_task = progress.add_task("🚁 Generating traces...")

            num_tokens = 512
            token_stride = 8
            token_ids = jnp.arange(0, num_tokens, dtype=jnp.int32)[None, :]
<<<<<<< HEAD
            token_positions = jnp.arange(
                0, num_tokens * token_stride, token_stride, dtype=jnp.int32
            )[None, :]
            if metadata.model_type == ModelType.LANGUAGE_MODEL:
                assert isinstance(model, LanguageModel)
                result = model.decoder(
                    token_ids,
                    token_positions,
                    return_updated_kv_cache=True,
                    return_activation_trace=True,
                )
            elif metadata.model_type == ModelType.ROUTER_MODEL:
                assert isinstance(model, RouterModel)
                result = model.classifier(
                    token_ids,
                    token_positions,
                    return_activation_trace=True,
                )
            else:
                raise ValueError(
                    f"Unknow type of model imported: {metadata.model_type}"
                )
=======
            token_positions = jnp.arange(0, num_tokens * token_stride, token_stride, dtype=jnp.int32)[None, :]
            result = model.decoder(
                token_ids,
                token_positions,
                return_updated_state=True,
                return_activation_trace=True,
            )
>>>>>>> 00a7db52
            traces = flatten_parameters(result.export())
            save_file(traces, output_dir / "traces.safetensors")
            progress.remove_task(trace_task)
        progress.remove_task(main_task)

        model.message_processor.tokenizer.save(str(output_dir / "tokenizer.json"))
        weights = flatten_parameters(model.export_weights())
        del model

        save_file(weights, output_dir / "model.safetensors")

        config_json = config_converter.unstructure(metadata, ModelMetadata)
        with open(output_dir / "config.json", "w") as file:
            json.dump(config_json, file, indent=4)
        progress.remove_task(save_task)

    console.print(
        f"🧑‍🍳 Model successfully cooked and saved to [cyan]`{output_dir}`[/cyan]!"
    )


def _model_size_string_to_int(
    size_str: str,
    _regex: re.Pattern = re.compile(r"(?P<number>(\d+)(\.\d*)?)(?P<suffix>[KMBT])"),
) -> float:
    match = _regex.match(size_str)
    factors = {
        "K": 1000**1,
        "M": 1000**2,
        "B": 1000**3,
        "T": 1000**4,
    }
    if match:
        return float(match.group("number")) * factors[match.group("suffix")]
    raise ValueError(f"Invalid size string: {size_str}")


@app.command(help="List the supported models.")
def list_models(
    plain: Annotated[
        bool,
        Option(
            help="Only list repo names without fancy formatting.",
        ),
    ] = False,
) -> None:
    sorted_specs = sorted(
        REPO_TO_MODEL.values(),
        key=lambda spec: (
            spec.vendor.lower(),
            spec.family.lower(),
            _model_size_string_to_int(spec.size),
            spec.name.lower(),
        ),
    )

    if plain:
        for spec in sorted_specs:
            console.print(spec.repo)
        return

    table = Table(
        show_header=True,
        header_style="bold",
        show_lines=True,
        box=box.ROUNDED,
    )
    table.add_column("Vendor", justify="left", style="magenta")
    table.add_column("Family", justify="left", style="magenta", no_wrap=True)
    table.add_column("Size", justify="right", style="magenta")
    table.add_column("Quant", justify="left", style="magenta")
    table.add_column("Repo", justify="left", style="cyan", no_wrap=True)
    for spec in sorted_specs:
        table.add_row(
            spec.vendor,
            spec.family,
            spec.size,
            str(spec.quantization),
            spec.repo,
        )
    console.print(table)


speculator_app = Typer()
app.add_typer(speculator_app, name="speculator", help="Train a speculator for a model.")


@speculator_app.command(
    help="Run model inference and collect traces for speculator training"
)
def collect_traces(
    model_path: Annotated[
        Path,
        Argument(
            help="Path to the model directory",
            metavar="MODEL_PATH",
        ),
    ],
    dataset_path: Annotated[
        Path,
        Argument(
            help="Path to the dataset with prompts",
            metavar="DATASET_PATH",
        ),
    ],
    output_path: Annotated[
        Path,
        Option(
            help="File to save the trace to",
            metavar="OUTPUT_PATH",
        ),
    ],
    num_logits_per_token: Annotated[
        int,
        Option(help="Record logits for this number of most probable tokens"),
    ] = 8,
    max_input_length: Annotated[
        int,
        Option(
            help="Filter prompts that have more than this number of tokens in context"
        ),
    ] = 1024,
    max_output_length: Annotated[
        int,
        Option(help="Maximum number of tokens to generate in one completion"),
    ] = 1024,
    batch_size: Annotated[
        int,
        Option(help="Number of sequences in one batch"),
    ] = 1,
    num_tokens_to_generate: Annotated[
        int | None,
        Option(
            help="Exit early after generating this number of output tokens",
            show_default="all",
        ),
    ] = None,
) -> None:
    with Live(refresh_per_second=10) as live:
        with Progress(
            SpinnerColumn(),
            TextColumn("[progress.description]{task.description}"),
            transient=True,
            disable=True,
        ) as progress:
            live.update(progress, refresh=True)
            loading_model_task = progress.add_task("🧠 [cyan]Loading model...[/cyan]")
            model = LanguageModel.load(model_path)
            progress.remove_task(loading_model_task)

            loading_dataset_task = progress.add_task(
                "🗂️ [cyan]Loading dataset...[/cyan]"
            )
            dataset = iter(import_hf_parquet(dataset_path))
            dataset = chain(
                [next(dataset)], dataset
            )  # iterator is lazy, force it to actually open the file
            progress.remove_task(loading_dataset_task)

        with Progress(
            SpinnerColumn(),
            TextColumn("[progress.description]{task.description}"),
            MofNCompleteColumn(),
            TimeElapsedColumn(),
            TimeRemainingColumn(),
            disable=True,
        ) as progress:
            live.update(progress, refresh=True)
            inference_task = progress.add_task(
                "🔮 [cyan]Running inference...[/cyan]", total=num_tokens_to_generate
            )

            def progress_callback(event: CollectTracesEvent) -> None:
                progress.update(inference_task, completed=event.tokens_generated)

            traces = inference_collect_traces(
                model,
                dataset,
                num_logits_per_token,
                batch_size,
                max_input_length,
                max_output_length,
                num_tokens_to_generate,
                progress_callback,
            )

            output_path.parent.mkdir(parents=True, exist_ok=True)
            with open(output_path, "wb+") as output_fd:
                for trace in traces:
                    blob = trace.serialize()
                    output_fd.write(blob)

            progress.update(inference_task, description="✅ Completed")


@speculator_app.command(help="Train a speculator from inference traces")
def train(
    trace_path: Annotated[
        Path,
        Argument(
            help="File of llm inference traces to train the speculator on",
            metavar="TRACE_PATH",
        ),
    ],
    output_path: Annotated[
        Path,
        Option(
            help="File to save the output to",
            metavar="OUTPUT_PATH",
        ),
    ],
    hashtable_size: Annotated[
        int,
        Option(help="Size of ngram hashtable"),
    ] = 65536,
    num_logits_per_token: Annotated[
        int,
        Option(help="Top K tokens to keep in ngram hashtable"),
    ] = 8,
    ngram_size: Annotated[
        int,
        Option(help="Length of ngrams"),
    ] = 2,
    subsample_size: Annotated[
        int | None,
        Option(
            help="Exit early after training the model on this number of tokens",
            show_default="all",
        ),
    ] = None,
) -> None:
    with open(trace_path, "rb") as trace_fd:
        traces = LalamoCompletion.deserialize_many(trace_fd)

        speculator = NGramSpeculator.new(
            hashtable_size, num_logits_per_token, ngram_size
        )

        with Progress(
            SpinnerColumn(),
            TextColumn("[progress.description]{task.description}"),
            MofNCompleteColumn(),
            TimeElapsedColumn(),
            TimeRemainingColumn(),
        ) as progress:
<<<<<<< HEAD
            inference_task = progress.add_task(
                "🔮 [cyan]Training speculator...[/cyan]", total=subsample_size
            )
=======
            inference_task = progress.add_task("🔮 [cyan]Training speculator...[/cyan]", total=subsample_size)
>>>>>>> 00a7db52

            def progress_callback(event: SpeculatorTrainingEvent) -> None:
                progress.update(inference_task, completed=event.trained_tokens)

            train_speculator(speculator, traces, subsample_size, progress_callback)

            progress.update(inference_task, description="✅ Completed")

    output_path.parent.mkdir(parents=True, exist_ok=True)
    with open(output_path, "wb+") as fd:
        fd.write(speculator.serialize())


@speculator_app.command(help="Run speculator as an autoregressive llm")
def test(
    speculator_path: Annotated[
        Path,
        Argument(
            help="Path to the speculator file.",
            metavar="SPECULATOR_PATH",
        ),
    ],
    model_path: Annotated[
        Path,
        Argument(
            help="Path to the model directory for detokenization.",
            metavar="MODEL_PATH",
        ),
    ],
    seed: Annotated[
        int | None,
        Option(help="Set seed for deterministic sampling"),
    ] = None,
    num_sequences: Annotated[
        int,
        Option(help="Number of sequences to generate"),
    ] = 8,
) -> None:
    model = LanguageModel.load(model_path)

    with open(speculator_path, "rb") as fd:
        speculator = NGramSpeculator.deserialize(fd.read())

    table = Table(
        show_header=False,
        show_lines=True,
        box=box.ROUNDED,
    )

    if seed is not None:
        random.seed(seed)

    for _ in range(num_sequences):
        sequence = test_speculator(speculator)
        detokenized = model.message_processor.detokenize(sequence)
        table.add_row(detokenized)

    console.print(table)


@app.callback()
def _profile_memory(
    ctx: Context,
    profile_memory: Annotated[
        Path | None,
        Option(
            help="Record and save the XLA memory profile to specified path",
            show_default="Don't save the XLA memory profile",
            envvar="LALAMO_PROFILE_MEMORY",
        ),
    ] = None,
) -> None:
    if profile_memory is None:
        return

    if profile_memory.is_dir():
        profile_memory /= "lalamo-memory.prof"

    def _save_memory_profile() -> None:
        console.print(f"Saving XLA memory profile to {profile_memory}")
        jax.profiler.save_device_memory_profile(profile_memory)

    ctx.call_on_close(_save_memory_profile)


if __name__ == "__main__":
    app()<|MERGE_RESOLUTION|>--- conflicted
+++ resolved
@@ -305,7 +305,6 @@
             num_tokens = 512
             token_stride = 8
             token_ids = jnp.arange(0, num_tokens, dtype=jnp.int32)[None, :]
-<<<<<<< HEAD
             token_positions = jnp.arange(
                 0, num_tokens * token_stride, token_stride, dtype=jnp.int32
             )[None, :]
@@ -314,7 +313,7 @@
                 result = model.decoder(
                     token_ids,
                     token_positions,
-                    return_updated_kv_cache=True,
+                    return_updated_state=True,
                     return_activation_trace=True,
                 )
             elif metadata.model_type == ModelType.ROUTER_MODEL:
@@ -328,15 +327,6 @@
                 raise ValueError(
                     f"Unknow type of model imported: {metadata.model_type}"
                 )
-=======
-            token_positions = jnp.arange(0, num_tokens * token_stride, token_stride, dtype=jnp.int32)[None, :]
-            result = model.decoder(
-                token_ids,
-                token_positions,
-                return_updated_state=True,
-                return_activation_trace=True,
-            )
->>>>>>> 00a7db52
             traces = flatten_parameters(result.export())
             save_file(traces, output_dir / "traces.safetensors")
             progress.remove_task(trace_task)
@@ -582,13 +572,9 @@
             TimeElapsedColumn(),
             TimeRemainingColumn(),
         ) as progress:
-<<<<<<< HEAD
             inference_task = progress.add_task(
                 "🔮 [cyan]Training speculator...[/cyan]", total=subsample_size
             )
-=======
-            inference_task = progress.add_task("🔮 [cyan]Training speculator...[/cyan]", total=subsample_size)
->>>>>>> 00a7db52
 
             def progress_callback(event: SpeculatorTrainingEvent) -> None:
                 progress.update(inference_task, completed=event.trained_tokens)
