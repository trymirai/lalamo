import json
import re
import shutil
import sys
from enum import Enum
from pathlib import Path
from typing import Annotated

import jax.numpy as jnp
import thefuzz.process
from click import Context as ClickContext
from click import Parameter as ClickParameter
from click import ParamType
from jaxtyping import DTypeLike
from rich import box
from rich.console import Console
from rich.panel import Panel
from rich.progress import Progress, SpinnerColumn, TextColumn
from rich.table import Table
from safetensors.flax import save_file
from typer import Argument, Exit, Option, Typer

from lalamo.model_import import REPO_TO_MODEL, ModelMetadata, ModelSpec, import_model
from lalamo.modules import WeightLayout, config_converter

SCRIPT_NAME = Path(sys.argv[0]).name

DEFAULT_OUTPUT_DIR = Path("models")


class Precision(Enum):
    FLOAT32 = "float32"
    FLOAT16 = "float16"
    BFLOAT16 = "bfloat16"


console = Console()
err_console = Console(stderr=True)
app = Typer(
    rich_markup_mode="rich",
    add_completion=False,
    pretty_exceptions_show_locals=False,
)


class ModelParser(ParamType):
    name: str = "Huggingface Model Repo"

    def convert(self, value: str, param: ClickParameter | None, ctx: ClickContext | None) -> ModelSpec:
        result = REPO_TO_MODEL.get(value)
        if result is None:
            closest_repo = _closest_repo(value)
            error_message_parts = [
                f'"{value}".',
            ]
            if closest_repo:
                error_message_parts.append(
                    f' Perhaps you meant "{closest_repo}"?',
                )
            error_message_parts.append(
                f"\n\nUse the `{SCRIPT_NAME} list-models` command to see the list of currently supported models.",
            )
            error_message = "".join(error_message_parts)
            self.fail(error_message, param, ctx)
        return result


def _closest_repo(query: str, min_score: float = 80) -> str | None:
    if not REPO_TO_MODEL:
        return None
    (closest_match, score), *_ = thefuzz.process.extract(query, list(REPO_TO_MODEL))
    if closest_match and score >= min_score:
        return closest_match
    return None


def _error(message: str) -> None:
    panel = Panel(message, box=box.ROUNDED, title="Error", title_align="left", border_style="red")
    err_console.print(panel)
    raise Exit(1)


@app.command(help="Convert the model for use with the Uzu inference engine.")
def convert(
    model_repo: Annotated[
        ModelSpec,
        Argument(
            help=(
                "Huggingface model repo. Example: [cyan]'meta-llama/Llama-3.2-1B-Instruct'[/cyan]."
                "\n\n\n\n"
                f"You can use the [cyan]`{SCRIPT_NAME} list-models`[/cyan] command to get a list of supported models."
            ),
            click_type=ModelParser(),
            show_default=False,
            metavar="MODEL_REPO",
            autocompletion=lambda: list(REPO_TO_MODEL),
        ),
    ],
    precision: Annotated[
        Precision | None,
        Option(
            help="Precision to use for activations and non-quantized weights.",
            show_default="Native precision of the model",
        ),
    ] = None,
    weight_layout: Annotated[
        WeightLayout | None,
        Option(
            help="Order of dimensions in the weights of linear layers.",
            show_default="output_input",
        ),
    ] = None,
    output_dir: Annotated[
        Path | None,
        Option(
            help="Directory to save the converted model to.",
            show_default="Saves the converted model in the `models/<model_name>` directory",
        ),
    ] = None,
    context_length: Annotated[
        int | None,
        Option(
            help="Maximum supported context length. Used to precompute positional embeddings.",
            show_default="Model's native maximum context length.",
        ),
<<<<<<< HEAD
    ] = None,
=======
    ] = 8192,
    include_traces: Annotated[
        bool,
        Option(
            help="Export test traces",
            show_default="False",
        ),
    ] = False,
>>>>>>> e1b054d8
) -> None:
    if precision is not None:
        precision_dtype = config_converter.structure(precision.value, DTypeLike)  # type: ignore
    else:
        precision_dtype = None

    if weight_layout is not None:
        weight_layout = WeightLayout(weight_layout)
    else:
        weight_layout = WeightLayout.OUTPUT_INPUT

    if output_dir is None:
        output_dir = DEFAULT_OUTPUT_DIR / model_repo.name

    console.print(f"🚀 Converting [cyan]{model_repo.name}[/cyan] by [cyan]{model_repo.vendor}[/cyan].")
    conversion_strs = [
        f"⚙️ Using weight layout [cyan]{weight_layout}[/cyan]",
    ]
    if precision is not None:
        conversion_strs.append(
            f" and converting floating-point weights into [cyan]{precision.name.lower()}[/cyan] precision",
        )
    conversion_strs.append(".")
    console.print("".join(conversion_strs))

    if output_dir.exists():
        answer = console.input(
            rf"⚠️ Output directory [cyan]{output_dir}[/cyan] already exists."
            r" Do you want to overwrite it? [cyan]\[y/n][/cyan]: ",
        )
        while answer.lower() not in ["y", "n", "yes", "no"]:
            answer = console.input("Please enter 'y' or 'n': ")
        if answer.lower() in ["y", "yes"]:
            shutil.rmtree(output_dir)
        else:
            console.print("Exiting...")
            raise Exit

    with Progress(
        SpinnerColumn(),
        TextColumn("[progress.description]{task.description}"),
        transient=True,
    ) as progress:
        progress.add_task("👨‍🍳 Cooking...")
        model, metadata, tokenizer_file_paths = import_model(
            model_repo,
            precision=precision_dtype,
            context_length=context_length,
        )
        progress.add_task(f"💾 Saving the model to {output_dir}")
        output_dir.mkdir(parents=True, exist_ok=True)

        weights = dict(model.export_weights(weight_layout))
        save_file(weights, output_dir / "model.safetensors")

        config_json = config_converter.unstructure(metadata, ModelMetadata)
        with open(output_dir / "config.json", "w") as file:
            json.dump(config_json, file, indent=4)

        for path in tokenizer_file_paths:
            shutil.copy(path, output_dir / path.name)

        if include_traces:
            progress.add_task("🚁 Generating traces...")

            num_tokens = 512
            token_stride = 8
            token_ids = jnp.arange(0, num_tokens, dtype=jnp.int32)
            token_positions = jnp.arange(0, num_tokens * token_stride, token_stride, dtype=jnp.int32)
            mask = jnp.tril(jnp.ones((num_tokens, num_tokens), dtype=jnp.bool))
            result = model(
                token_ids,
                token_positions,
                mask=mask,
                return_updated_kv_cache=True,
                return_activation_trace=True,
            )
            traces = dict(result.export_weights(weight_layout))
            save_file(traces, output_dir / "traces.safetensors")

    console.print(f"🧑‍🍳 Model successfully cooked and saved to [cyan]`{output_dir}`[/cyan]!")


def _model_size_string_to_int(
    size_str: str,
    _regex: re.Pattern = re.compile(r"(?P<number>(\d+)(\.\d*)?)(?P<suffix>[KMBT])"),
) -> float:
    match = _regex.match(size_str)
    factors = {
        "K": 1024**1,
        "M": 1024**2,
        "B": 1024**3,
        "T": 1024**4,
    }
    if match:
        return float(match.group("number")) * factors[match.group("suffix")]
    raise ValueError(f"Invalid size string: {size_str}")


@app.command(help="List the supported models.")
def list_models(
    plain: Annotated[
        bool,
        Option(
            help="Only list repo names without fancy formatting.",
        ),
    ] = False,
) -> None:
    sorted_specs = sorted(
        REPO_TO_MODEL.values(),
        key=lambda spec: (
            spec.vendor.lower(),
            spec.family.lower(),
            _model_size_string_to_int(spec.size),
            spec.name.lower(),
        ),
    )

    if plain:
        for spec in sorted_specs:
            console.print(spec.repo)
        return

    table = Table(
        show_header=True,
        header_style="bold",
        show_lines=True,
        box=box.ROUNDED,
    )
    table.add_column("Vendor", justify="left", style="magenta")
    table.add_column("Family", justify="left", style="magenta", no_wrap=True)
    table.add_column("Size", justify="right", style="magenta")
    table.add_column("Quant", justify="left", style="magenta")
    table.add_column("Repo", justify="left", style="cyan", no_wrap=True)
    for spec in sorted_specs:
        table.add_row(
            spec.vendor,
            spec.family,
            spec.size,
            str(spec.quantization),
            spec.repo,
        )
    console.print(table)


if __name__ == "__main__":
    app()<|MERGE_RESOLUTION|>--- conflicted
+++ resolved
@@ -123,18 +123,13 @@
             help="Maximum supported context length. Used to precompute positional embeddings.",
             show_default="Model's native maximum context length.",
         ),
-<<<<<<< HEAD
-    ] = None,
-=======
-    ] = 8192,
+    ] = None,
     include_traces: Annotated[
         bool,
         Option(
-            help="Export test traces",
-            show_default="False",
+            help="Export activation traces traces for debugging purposes.",
         ),
     ] = False,
->>>>>>> e1b054d8
 ) -> None:
     if precision is not None:
         precision_dtype = config_converter.structure(precision.value, DTypeLike)  # type: ignore
