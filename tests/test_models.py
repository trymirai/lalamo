import functools
import gc
import importlib.util
from abc import abstractmethod
from collections.abc import Iterable
from dataclasses import dataclass
from enum import Enum
from typing import Self

import jax
import jax.numpy as jnp
import torch
from jaxtyping import Array
from transformers.models.gpt_oss.modeling_gpt_oss import GptOssAttention

from lalamo import LanguageModel, import_model
from lalamo.model_import.common import ModelType
from lalamo.modules.decoder import (
    DecoderActivationTrace,
    DecoderResult,
    TransformerLayerResult,
)
from lalamo.router_model import RouterModel
from tests.common import assert_close, checkify_forward

MLX_AVAILABLE = importlib.util.find_spec("mlx")
if MLX_AVAILABLE:
    import mlx.core as mx

FRACTION_OF_ALLOWED_VIOLATIONS = 0.03


class DType(Enum):
    FLOAT16 = "float16"
    BFLOAT16 = "bfloat16"
    FLOAT32 = "float32"

    @property
    def torch_dtype(self) -> torch.dtype:
        return getattr(torch, self.value)

    @property
    def mlx_dtype(self) -> "mx.Dtype":
        return getattr(mx, self.value)  # type: ignore

    @property
    def jax_dtype(self) -> jnp.dtype:
        return jnp.dtype(self.value)


@dataclass(frozen=True)
class ModelTestSpec:
    model_repo: str
    dtype: DType | None = None
    num_tokens: int = 512
    token_stride: int = 64


class ModelTracer[ArrayT, LayerT, RMSNormT, AttentionT, MlpT]:
    @abstractmethod
    def from_jax(self, array: Array) -> ArrayT: ...

    @abstractmethod
    def to_jax(self, array: ArrayT) -> Array: ...

    @abstractmethod
    def embedding(self, token_ids: ArrayT) -> ArrayT: ...

    @abstractmethod
    def global_rope(self, x: ArrayT, position_ids: ArrayT) -> tuple[ArrayT, ArrayT]: ...

    @abstractmethod
    def local_rope(self, x: ArrayT, position_ids: ArrayT) -> tuple[ArrayT, ArrayT]: ...

    @abstractmethod
    def rmsnorm(self, rmsnorm: RMSNormT, x: ArrayT) -> ArrayT: ...

    @abstractmethod
    def attention(
        self,
        attention: AttentionT,
        hidden_states: ArrayT,
        position_embeddings: tuple[ArrayT, ArrayT] | None,
    ) -> ArrayT: ...

    @abstractmethod
    def mlp(self, mlp: MlpT, x: ArrayT) -> ArrayT: ...

    @abstractmethod
    def layer(
        self,
        layer: LayerT,
        hidden_states: ArrayT,
<<<<<<< HEAD
        position_embeddings: tuple[ArrayT, ArrayT],
=======
        position_embeddings: tuple[ArrayT, ArrayT] | None,
>>>>>>> 758e0c8b
    ) -> ArrayT: ...

    @abstractmethod
    def layer_pre_attention_norm(self, layer: LayerT) -> RMSNormT: ...

    @abstractmethod
    def layer_attention(self, layer: LayerT) -> AttentionT: ...

    @abstractmethod
    def layer_post_attention_norm(self, layer: LayerT) -> RMSNormT | None: ...

    @abstractmethod
    def layer_pre_mlp_norm(self, layer: LayerT) -> RMSNormT: ...

    @abstractmethod
    def layer_mlp(self, layer: LayerT) -> MlpT: ...

    @abstractmethod
    def layer_post_mlp_norm(self, layer: LayerT) -> RMSNormT | None: ...

    @abstractmethod
    def iterate_layers(self) -> Iterable[LayerT]: ...

    @abstractmethod
    def output_norm(self) -> RMSNormT: ...

    @abstractmethod
    def readout(self, x: ArrayT) -> ArrayT: ...

    @abstractmethod
    def forward(self, input_ids: ArrayT, position_ids: ArrayT) -> tuple[tuple[ArrayT, ...], ArrayT, ArrayT]: ...

    def match_embedding(self, activation_trace: DecoderActivationTrace) -> None:
        first_layer_results, *_ = activation_trace.layer_results
        assert first_layer_results.activation_trace is not None
        llm_results = first_layer_results.activation_trace.inputs

        ref_input = self.from_jax(activation_trace.token_ids[None, ...])
        ref_native_embedding = self.embedding(ref_input)
        ref_embedding = self.to_jax(ref_native_embedding).squeeze(0)

        assert_close(
            result=llm_results,
            reference=ref_embedding,
            operation_name="Embedding",
            fraction_of_allowed_violations=FRACTION_OF_ALLOWED_VIOLATIONS,
        )

    def match_global_rope(self, activation_trace: DecoderActivationTrace) -> None:
        llm_results = activation_trace.global_positional_embeddings
        assert llm_results is not None

        if llm_results is None:
            return

        ref_x = self.from_jax(jnp.array((), jnp.float32))
        ref_position_ids = self.from_jax(activation_trace.token_positions)
        ref_native_cosines, ref_native_sines = self.global_rope(ref_x, ref_position_ids)
        ref_cosines = self.to_jax(ref_native_cosines)
        ref_sines = self.to_jax(ref_native_sines)

        _, _, head_dim = llm_results.cosines.shape
        llm_cosines = llm_results.cosines
        llm_sines = llm_results.sines
        if head_dim == ref_cosines.shape[-1] * 2:
            # GPT-OSS has a different rope implementation in hf
            llm_cosines = llm_cosines[:, :, : head_dim // 2].astype(jnp.float32)
            llm_sines = llm_sines[:, :, : head_dim // 2].astype(jnp.float32)

        assert_close(
            result=llm_cosines,
            reference=ref_cosines,
            operation_name="Global RoPE Cosines",
            fraction_of_allowed_violations=FRACTION_OF_ALLOWED_VIOLATIONS,
        )
        assert_close(
            result=llm_sines,
            reference=ref_sines,
            operation_name="Global RoPE Sines",
            fraction_of_allowed_violations=FRACTION_OF_ALLOWED_VIOLATIONS,
        )

    def match_local_rope(self, activation_trace: DecoderActivationTrace) -> None:
        llm_results = activation_trace.local_positional_embeddings
        assert llm_results is not None

        if llm_results is None:
            return

        ref_x = self.from_jax(jnp.array((), jnp.float32))
        ref_position_ids = self.from_jax(activation_trace.token_positions)
        ref_native_cosines, ref_native_sines = self.local_rope(ref_x, ref_position_ids)
        ref_cosines = self.to_jax(ref_native_cosines)
        ref_sines = self.to_jax(ref_native_sines)

        _, _, head_dim = llm_results.cosines.shape
        llm_cosines = llm_results.cosines
        llm_sines = llm_results.sines
        if head_dim == ref_cosines.shape[-1] * 2:
            # GPT-OSS has a different rope implementation in hf
            llm_cosines = llm_cosines[:, :, : head_dim // 2].astype(jnp.float32)
            llm_sines = llm_sines[:, :, : head_dim // 2].astype(jnp.float32)

        assert_close(
            result=llm_cosines,
            reference=ref_cosines,
            operation_name="Local RoPE Cosines",
            fraction_of_allowed_violations=FRACTION_OF_ALLOWED_VIOLATIONS,
        )
        assert_close(
            result=llm_sines,
            reference=ref_sines,
            operation_name="Local RoPE Sines",
            fraction_of_allowed_violations=FRACTION_OF_ALLOWED_VIOLATIONS,
        )

    def match_rmsnorm(self, llm_inputs: Array, llm_outputs: Array, ref_layer: RMSNormT, name: str) -> None:
        ref_inputs = self.from_jax(llm_inputs)
        torch_outputs = self.rmsnorm(ref_layer, ref_inputs)
        ref_outputs = self.to_jax(torch_outputs)

        assert_close(
            result=llm_outputs,
            reference=ref_outputs,
            operation_name=name,
            fraction_of_allowed_violations=FRACTION_OF_ALLOWED_VIOLATIONS,
        )

    def match_attention(
        self,
        llm_inputs: Array,
        llm_outputs: Array,
        ref_attention: AttentionT,
        position_embeddings: tuple[Array, Array] | None,
        name: str,
    ) -> None:
        ref_inputs = self.from_jax(llm_inputs)

        if position_embeddings is not None:
            jax_cosines, jax_sines = position_embeddings
            head_dim = jax_cosines.shape[-1] // 2

            if isinstance(ref_attention, GptOssAttention):
                jax_cosines = jax_cosines[:, :, :head_dim]
                jax_sines = jax_sines[:, :, :head_dim]

            ref_position_embeddings = (self.from_jax(jax_cosines), self.from_jax(jax_sines))
        else:
            ref_position_embeddings = None

        ref_native_outputs = self.attention(ref_attention, ref_inputs, ref_position_embeddings)
        ref_outputs = self.to_jax(ref_native_outputs)

        assert_close(
            result=llm_outputs,
            reference=ref_outputs,
            operation_name=name,
            fraction_of_allowed_violations=FRACTION_OF_ALLOWED_VIOLATIONS,
        )

    def match_mlp(self, llm_inputs: Array, llm_outputs: Array, ref_mlp: MlpT, name: str) -> None:
        ref_inputs = self.from_jax(llm_inputs)
        ref_native_outputs = self.mlp(ref_mlp, ref_inputs)
        ref_outputs = self.to_jax(ref_native_outputs)
        assert_close(
            result=llm_outputs,
            reference=ref_outputs,
            operation_name=name,
            fraction_of_allowed_violations=FRACTION_OF_ALLOWED_VIOLATIONS,
        )

    def match_layer(
        self,
        layer_result: TransformerLayerResult,
        ref_layer: LayerT,
        layer_index: int,
    ) -> None:
        activation_trace = layer_result.activation_trace
        assert activation_trace is not None

        ref_pre_attention_norm = self.layer_pre_attention_norm(ref_layer)
        self.match_rmsnorm(
            activation_trace.inputs,
            activation_trace.pre_mixer_norm,
            ref_pre_attention_norm,
            f"Layer {layer_index} Pre Attention RMSNorm",
        )

        ref_attention = self.layer_attention(ref_layer)
<<<<<<< HEAD
        assert activation_trace.positional_embeddings is not None
=======
        if activation_trace.positional_embeddings is not None:
            position_embeddings = (
                activation_trace.positional_embeddings.cosines,
                activation_trace.positional_embeddings.sines,
            )
        else:
            position_embeddings = None
>>>>>>> 758e0c8b
        self.match_attention(
            activation_trace.pre_mixer_norm,
            activation_trace.mixer,
            ref_attention,
<<<<<<< HEAD
            (
                activation_trace.positional_embeddings.cosines,
                activation_trace.positional_embeddings.sines,
            ),
=======
            position_embeddings,
>>>>>>> 758e0c8b
            f"Layer {layer_index} Attention",
        )

        ref_post_attention_norm = self.layer_post_attention_norm(ref_layer)
        if ref_post_attention_norm is not None:
            assert activation_trace.post_mixer_norm is not None
            self.match_rmsnorm(
                activation_trace.mixer,
                activation_trace.post_mixer_norm,
                ref_post_attention_norm,
                f"Layer {layer_index} Post Attention RMSNorm",
            )

        ref_pre_mlp_norm = self.layer_pre_mlp_norm(ref_layer)
        self.match_rmsnorm(
            activation_trace.mlp_inputs,
            activation_trace.pre_mlp_norm,
            ref_pre_mlp_norm,
            f"Layer {layer_index} Pre MLP RMSNorm",
        )

        ref_mlp = self.layer_mlp(ref_layer)
        self.match_mlp(
            activation_trace.pre_mlp_norm,
            activation_trace.mlp,
            ref_mlp,
            f"Layer {layer_index} MLP",
        )

        ref_post_mlp_norm = self.layer_post_mlp_norm(ref_layer)
        if ref_post_mlp_norm is not None:
            assert activation_trace.post_mlp_norm is not None
            self.match_rmsnorm(
                activation_trace.mlp,
                activation_trace.post_mlp_norm,
                ref_post_mlp_norm,
                f"Layer {layer_index} Post MLP RMSNorm",
            )

        # Test full decoder layer
        ref_inputs = self.from_jax(activation_trace.inputs)
        if activation_trace.positional_embeddings is not None:
            ref_position_embeddings = (
                self.from_jax(activation_trace.positional_embeddings.cosines),
                self.from_jax(activation_trace.positional_embeddings.sines),
            )
        else:
            ref_position_embeddings = None

        ref_native_outputs = self.layer(ref_layer, ref_inputs, ref_position_embeddings)

        ref_outputs = self.to_jax(ref_native_outputs)

        if ref_outputs.ndim != 3:
            ref_outputs = ref_outputs[None, ...]

        assert ref_outputs.ndim == 3

        assert_close(
            result=layer_result.outputs,
            reference=ref_outputs,
            operation_name=f"Layer {layer_index} Full Output",
            fraction_of_allowed_violations=FRACTION_OF_ALLOWED_VIOLATIONS,
        )

    def match_readout(self, result: DecoderResult) -> None:
        assert result.activation_trace is not None

        llm_logits = result.logits

        ref_normalized_outputs = self.from_jax(result.activation_trace.output_norm[None, ...])
        ref_native_logits = self.readout(ref_normalized_outputs)
        ref_logits = self.to_jax(ref_native_logits).squeeze(0)

        assert_close(
            result=llm_logits,
            reference=ref_logits,
            operation_name="Readout (lm_head)",
            fraction_of_allowed_violations=FRACTION_OF_ALLOWED_VIOLATIONS,
        )

    def match_activations(self, result: DecoderResult) -> None:
        assert result.activation_trace is not None
        self.match_global_rope(result.activation_trace)
        self.match_local_rope(result.activation_trace)
        self.match_embedding(result.activation_trace)

        for i, (ref_layer, layer_result) in enumerate(
            zip(
                self.iterate_layers(),
                result.activation_trace.layer_results,
                strict=True,
            ),
        ):
            self.match_layer(layer_result, ref_layer, i)

        self.match_rmsnorm(
            result.activation_trace.layer_results[-1].outputs,
            result.activation_trace.output_norm,
            self.output_norm(),
            "Output RMSNorm",
        )

        self.match_readout(result)

        hf_input_ids = self.from_jax(result.activation_trace.token_ids)
        hf_token_positions = self.from_jax(result.activation_trace.token_positions)
        hf_hidden_states, hf_last_norm_output, hf_output_logits = self.forward(hf_input_ids, hf_token_positions)

        for i, (hf_layer_inputs, layer_result) in enumerate(
            zip(hf_hidden_states, result.activation_trace.layer_results, strict=False),
        ):
            layer_activation_trace = layer_result.activation_trace
            assert layer_activation_trace is not None
            ref_layer_inputs = self.to_jax(hf_layer_inputs)
            assert_close(
                result=layer_activation_trace.inputs,
                reference=ref_layer_inputs,
                fraction_of_allowed_violations=FRACTION_OF_ALLOWED_VIOLATIONS,
                operation_name=f"End2End Layer {i} inputs",
            )

        ref_last_norm_output = self.to_jax(hf_last_norm_output)
        assert_close(
            result=result.activation_trace.output_norm,
            reference=ref_last_norm_output,
            fraction_of_allowed_violations=FRACTION_OF_ALLOWED_VIOLATIONS,
            operation_name="End2End Output RMSNorm",
        )

        ref_probas = jax.nn.softmax(self.to_jax(hf_output_logits), axis=-1)
        llm_probas = jax.nn.softmax(result.logits, axis=-1)
        assert_close(
            result=llm_probas,
            reference=ref_probas,
            fraction_of_allowed_violations=FRACTION_OF_ALLOWED_VIOLATIONS,
            operation_name="End2End Token Probabilities",
        )

    @classmethod
    @abstractmethod
    def load(cls, model_repo: str, dtype: DType | None) -> Self: ...


@functools.cache
def configure_precision_for_tests() -> None:
    jax.config.update("jax_default_matmul_precision", "highest")
    torch.backends.cudnn.allow_tf32 = False
    torch.backends.cuda.matmul.allow_fp16_reduced_precision_reduction = False
    torch.backends.cuda.matmul.allow_bf16_reduced_precision_reduction = False


def _test_model(test_spec: ModelTestSpec, model_tracer: type[ModelTracer]) -> None:
    configure_precision_for_tests()

    token_ids = jnp.arange(0, test_spec.num_tokens, dtype=jnp.int32)[None, :]
    token_positions = jnp.arange(
        0,
        test_spec.num_tokens * test_spec.token_stride,
        test_spec.token_stride,
        dtype=jnp.int32,
    )[None, :]

    tracer = model_tracer.load(
        test_spec.model_repo,
        dtype=test_spec.dtype,
    )

    model, model_metadata = import_model(
        test_spec.model_repo,
        context_length=test_spec.num_tokens * test_spec.token_stride,
        precision=test_spec.dtype.jax_dtype if test_spec.dtype is not None else None,
    )
    with jax.disable_jit():
        inference_results = None

        if model_metadata.model_type == ModelType.LANGUAGE_MODEL:
            assert isinstance(model, LanguageModel)
            err, inference_results = checkify_forward(model.decoder)(
                token_ids=token_ids,
                token_positions=token_positions,
                return_updated_state=True,
                return_activation_trace=True,
            )
            err.throw()

        elif model_metadata.model_type == ModelType.ROUTER_MODEL:
            assert isinstance(model, RouterModel)
            err, inference_results = checkify_forward(model.classifier)(
                token_ids=token_ids,
                token_positions=token_positions,
                return_activation_trace=True,
            )
            err.throw()

    del model
    gc.collect()

    tracer.match_activations(inference_results)<|MERGE_RESOLUTION|>--- conflicted
+++ resolved
@@ -91,11 +91,7 @@
         self,
         layer: LayerT,
         hidden_states: ArrayT,
-<<<<<<< HEAD
-        position_embeddings: tuple[ArrayT, ArrayT],
-=======
         position_embeddings: tuple[ArrayT, ArrayT] | None,
->>>>>>> 758e0c8b
     ) -> ArrayT: ...
 
     @abstractmethod
@@ -285,9 +281,6 @@
         )
 
         ref_attention = self.layer_attention(ref_layer)
-<<<<<<< HEAD
-        assert activation_trace.positional_embeddings is not None
-=======
         if activation_trace.positional_embeddings is not None:
             position_embeddings = (
                 activation_trace.positional_embeddings.cosines,
@@ -295,19 +288,11 @@
             )
         else:
             position_embeddings = None
->>>>>>> 758e0c8b
         self.match_attention(
             activation_trace.pre_mixer_norm,
             activation_trace.mixer,
             ref_attention,
-<<<<<<< HEAD
-            (
-                activation_trace.positional_embeddings.cosines,
-                activation_trace.positional_embeddings.sines,
-            ),
-=======
             position_embeddings,
->>>>>>> 758e0c8b
             f"Layer {layer_index} Attention",
         )
 
