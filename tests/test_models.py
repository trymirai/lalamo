--- conflicted
+++ resolved
@@ -146,6 +146,7 @@
 
     def match_global_rope(self, activation_trace: DecoderActivationTrace) -> None:
         llm_results = activation_trace.global_positional_embeddings
+        assert llm_results is not None
 
         ref_x = self.from_jax(jnp.array((), jnp.float32))
         ref_position_ids = self.from_jax(activation_trace.token_positions)
@@ -176,6 +177,7 @@
 
     def match_local_rope(self, activation_trace: DecoderActivationTrace) -> None:
         llm_results = activation_trace.local_positional_embeddings
+        assert llm_results is not None
 
         ref_x = self.from_jax(jnp.array((), jnp.float32))
         ref_position_ids = self.from_jax(activation_trace.token_positions)
@@ -279,6 +281,7 @@
         )
 
         ref_attention = self.layer_attention(ref_layer)
+        assert activation_trace.positional_embeddings is not None
         self.match_attention(
             activation_trace.pre_mixer_norm,
             activation_trace.mixer,
@@ -460,7 +463,6 @@
         precision=test_spec.dtype.jax_dtype if test_spec.dtype is not None else None,
     )
     with jax.disable_jit():
-<<<<<<< HEAD
         inference_results = None
 
         if model_metadata.model_type == ModelType.LANGUAGE_MODEL:
@@ -468,7 +470,7 @@
             err, inference_results = checkify_forward(model.decoder)(
                 token_ids=token_ids,
                 token_positions=token_positions,
-                return_updated_kv_cache=True,
+                return_updated_state=True,
                 return_activation_trace=True,
             )
             err.throw()
@@ -481,15 +483,6 @@
                 return_activation_trace=True,
             )
             err.throw()
-=======
-        err, llm_result = checkify_forward(llm_model.decoder)(
-            token_ids=token_ids,
-            token_positions=token_positions,
-            return_updated_state=True,
-            return_activation_trace=True,
-        )
-        err.throw()
->>>>>>> 00a7db52
 
     del model
     gc.collect()
