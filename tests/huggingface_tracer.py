from collections.abc import Sequence
from dataclasses import dataclass
from typing import Protocol

import jax.nn
import jax.numpy as jnp
import torch
from jaxtyping import Array
from torch import Tensor, nn
from transformers import AutoModelForCausalLM
from transformers.cache_utils import Cache
from transformers.modeling_flash_attention_utils import FlashAttentionKwargs
from transformers.modeling_outputs import BaseModelOutputWithPast, CausalLMOutputWithPast
from transformers.models.gemma3.modeling_gemma3 import Gemma3DecoderLayer
from transformers.models.gpt_oss.modeling_gpt_oss import GptOssAttention
from transformers.processing_utils import Unpack

from lalamo.modules import DecoderActivationTrace, DecoderLayerResult, PositionalEmbeddings
from lalamo.modules.decoder import DecoderResult
from lalamo.modules.torch_interop import jax_to_torch, torch_to_jax
from tests.common import assert_close

FRACTION_OF_ALLOWED_VIOLATIONS = 0.03


class HFRotaryEmbedding(Protocol):
    def forward(self, x: Tensor, position_ids: Tensor) -> tuple[Tensor, Tensor]: ...


class HFWordEmbedding(Protocol):
    def forward(self, input_ids: Tensor) -> Tensor: ...


class HFMLP(Protocol):
    def forward(self, x: Tensor) -> Tensor: ...


class HFRMSNorm(Protocol):
    def forward(self, x: Tensor) -> Tensor: ...


class HFAttention(Protocol):
    def forward(
        self,
        hidden_states: Tensor,
        position_embeddings: tuple[Tensor, Tensor],
        attention_mask: Tensor | None,
        past_key_value: Cache | None = None,
        cache_position: Tensor | None = None,
        **kwargs: Unpack[FlashAttentionKwargs],
    ) -> Tensor: ...


class HFDecoderLayer(Protocol):
    self_attn: HFAttention
    mlp: HFMLP
    input_layernorm: HFRMSNorm
    post_attention_layernorm: HFRMSNorm

    def forward(
        self,
        hidden_states: Tensor,
        position_embeddings: tuple[Tensor, Tensor],
        attention_mask: Tensor | None = None,
        position_ids: Tensor | None = None,
        past_key_value: Cache | None = None,
        output_attentions: bool | None = False,
        use_cache: bool | None = False,
        cache_position: Tensor | None = None,
        **kwargs: Unpack[FlashAttentionKwargs],
    ) -> Tensor: ...


class HFTextModel(Protocol):
    layers: Sequence[HFDecoderLayer | Gemma3DecoderLayer]
    norm: HFRMSNorm
    embed_tokens: HFWordEmbedding
    rotary_emb: HFRotaryEmbedding

    def forward(
        self,
        input_ids: Tensor | None = None,
        attention_mask: Tensor | None = None,
        position_ids: Tensor | None = None,
        past_key_values: Cache | None = None,
        inputs_embeds: Tensor | None = None,
        labels: Tensor | None = None,
        use_cache: bool | None = False,
        output_attentions: bool | None = False,
        output_hidden_states: bool | None = None,
        cache_position: Tensor | None = None,
        logits_to_keep: int | Tensor = 0,
        **kwargs: Unpack[FlashAttentionKwargs],
    ) -> BaseModelOutputWithPast: ...


class HFModelForCausalLM(Protocol):
    model: HFTextModel
    lm_head: nn.Linear

    def forward(
        self,
        input_ids: Tensor | None = None,
        attention_mask: Tensor | None = None,
        position_ids: Tensor | None = None,
        past_key_values: Cache | None = None,
        inputs_embeds: Tensor | None = None,
        labels: Tensor | None = None,
        use_cache: bool | None = False,
        output_attentions: bool | None = False,
        output_hidden_states: bool | None = None,
        cache_position: Tensor | None = None,
        logits_to_keep: int | Tensor = 0,
        **kwargs: Unpack[FlashAttentionKwargs],
    ) -> CausalLMOutputWithPast: ...


<<<<<<< HEAD
def _build_hf_attention_mask(hidden_states: Tensor, hf_attention: HFAttention) -> Tensor:
    batch, seqlen, _ = hidden_states.shape
    q_len = seqlen
    k_len = seqlen
    device = hidden_states.device
    dtype = hidden_states.dtype

    # Causal mask: mask j > i
    causal = torch.triu(torch.ones((q_len, k_len), device=device, dtype=torch.bool), diagonal=1)

    # Sliding window mask for GPT-OSS when enabled on this layer
    if isinstance(hf_attention, GptOssAttention) and hf_attention.sliding_window is not None:
        sliding_window: int = int(hf_attention.sliding_window)
        if sliding_window < 1:
            raise ValueError(f"Invalid sliding_window={sliding_window}")
        # Mask keys strictly outside the last sliding_window positions: j < i - (sliding_window - 1)
        # Equivalent integer condition: j - i <= -sliding_window
        too_old = torch.tril(
            torch.ones((q_len, k_len), device=device, dtype=torch.bool),
            diagonal=-sliding_window,
        )
        bool_mask = causal | too_old
    else:
        bool_mask = causal

    neg_inf = torch.finfo(dtype).min
    attention_mask = (
        torch.where(
            bool_mask,
            torch.tensor(neg_inf, dtype=dtype, device=device),
            torch.tensor(0, dtype=dtype, device=device),
        )
        .unsqueeze(0)
        .unsqueeze(1)
        .expand(batch, 1, q_len, k_len)
    )
    return attention_mask


=======
>>>>>>> 330a9b99
@dataclass(frozen=True)
class HFDecoderTracer:
    hf_model: HFModelForCausalLM
    device: torch.device

    def match_embedding(self, activation_trace: DecoderActivationTrace) -> None:
        first_layer_results, *_ = activation_trace.layer_results
        assert first_layer_results.activation_trace is not None
        llm_results = first_layer_results.activation_trace.inputs
        hf_embedding = self.hf_model.model.embed_tokens

        ref_input = jax_to_torch(activation_trace.token_ids)[None, ...].to(self.device)
        torch_embedding = hf_embedding.forward(ref_input)
        ref_embedding = torch_to_jax(torch_embedding)  # .squeeze(0)
        assert_close(
            result=llm_results,
            reference=ref_embedding,
            operation_name="Embedding",
            fraction_of_allowed_violations=FRACTION_OF_ALLOWED_VIOLATIONS,
        )

    def match_readout(self, result: DecoderResult) -> None:
        assert result.activation_trace is not None

        llm_logits = result.logits

        ref_normalized_outputs = jax_to_torch(result.activation_trace.output_norm)[None, ...].to(self.device)
        hf_logits = self.hf_model.lm_head(ref_normalized_outputs)

        ref_logits = torch_to_jax(hf_logits)  # .squeeze(0)

        assert_close(
            result=llm_logits,
            reference=ref_logits,
            operation_name="Readout (lm_head)",
            fraction_of_allowed_violations=FRACTION_OF_ALLOWED_VIOLATIONS,
        )

    def match_layer(
        self,
        layer_result: DecoderLayerResult,
        hf_layer: HFDecoderLayer | Gemma3DecoderLayer,
        layer_index: int,
    ) -> None:
        activation_trace = layer_result.activation_trace
        assert activation_trace is not None

        # Gemma and Llama/Qwen confusingly have very different naming conventions.
        if hasattr(hf_layer, "post_feedforward_layernorm"):
            hf_pre_attention_norm = hf_layer.input_layernorm
            hf_post_attention_norm = hf_layer.post_attention_layernorm
            hf_pre_mlp_norm = hf_layer.pre_feedforward_layernorm  # type: ignore
            hf_post_mlp_norm = hf_layer.post_feedforward_layernorm  # type: ignore
        else:
            hf_pre_attention_norm = hf_layer.input_layernorm
            hf_post_attention_norm = None
            hf_pre_mlp_norm = hf_layer.post_attention_layernorm
            hf_post_mlp_norm = None

        self.match_rmsnorm(
            activation_trace.inputs,
            activation_trace.pre_attention_norm,
            hf_pre_attention_norm,
            f"Layer {layer_index} Pre Attention RMSNorm",
        )

        self.match_attention(
            activation_trace.pre_attention_norm,
            activation_trace.attention,
            hf_layer.self_attn,  # type: ignore
            activation_trace.positional_embeddings,
            f"Layer {layer_index} Attention",
        )

        if hf_post_attention_norm is not None:
            assert activation_trace.post_attention_norm is not None
            self.match_rmsnorm(
                activation_trace.attention,
                activation_trace.post_attention_norm,
                hf_post_attention_norm,
                f"Layer {layer_index} Post Attention RMSNorm",
            )
        self.match_rmsnorm(
            activation_trace.mlp_inputs,
            activation_trace.pre_mlp_norm,
            hf_pre_mlp_norm,
            f"Layer {layer_index} Pre MLP RMSNorm",
        )

        self.match_mlp(
            activation_trace.pre_mlp_norm,
            activation_trace.mlp,
            hf_layer.mlp,
            f"Layer {layer_index} MLP",
        )

        if hf_post_mlp_norm is not None:
            assert activation_trace.post_mlp_norm is not None
            self.match_rmsnorm(
                activation_trace.mlp,
                activation_trace.post_mlp_norm,
                hf_post_mlp_norm,
                f"Layer {layer_index} Post MLP RMSNorm",
            )

        # Test full decoder layer
        ref_inputs = jax_to_torch(activation_trace.inputs).to(self.device)
        assert ref_inputs.ndim == 3
        cosines = jax_to_torch(activation_trace.positional_embeddings.cosines).to(self.device)
        sines = jax_to_torch(activation_trace.positional_embeddings.sines).to(self.device)
        assert cosines.ndim == 3
        if isinstance(hf_layer, Gemma3DecoderLayer):
            torch_outputs, *_ = hf_layer.forward(
                hidden_states=ref_inputs,
                position_embeddings_global=(cosines, sines),  # type: ignore
                position_embeddings_local=(cosines, sines),  # type: ignore
            )
        else:
            torch_outputs, *_ = hf_layer.forward(
                hidden_states=ref_inputs,
                position_embeddings=(cosines, sines),
            )

<<<<<<< HEAD
        ref_outputs = torch_to_jax(torch_outputs)
        if ref_outputs.ndim != 3:
            ref_outputs = ref_outputs[None, ...]
        assert ref_outputs.ndim == 3
=======
        ref_outputs = torch_to_jax(torch_outputs)  # .squeeze(0)
>>>>>>> 330a9b99
        assert_close(
            result=layer_result.outputs,
            reference=ref_outputs,
            operation_name=f"Layer {layer_index} Full Output",
            fraction_of_allowed_violations=FRACTION_OF_ALLOWED_VIOLATIONS,
        )

    def match_rmsnorm(self, llm_inputs: Array, llm_outputs: Array, hf_layer: HFRMSNorm, name: str) -> None:
        ref_inputs = jax_to_torch(llm_inputs).to(self.device)
        torch_outputs = hf_layer.forward(ref_inputs)
<<<<<<< HEAD
        ref_outputs = torch_to_jax(torch_outputs)
=======
        ref_outputs = torch_to_jax(torch_outputs)  # .squeeze(0)
>>>>>>> 330a9b99
        assert_close(
            result=llm_outputs,
            reference=ref_outputs,
            operation_name=name,
            fraction_of_allowed_violations=FRACTION_OF_ALLOWED_VIOLATIONS,
        )

    def match_attention(
        self,
        llm_inputs: Array,
        llm_outputs: Array,
        hf_attention: HFAttention,
        position_embeddings: PositionalEmbeddings,
        name: str,
    ) -> None:
        ref_inputs = jax_to_torch(llm_inputs).to(self.device)
        cosines = jax_to_torch(position_embeddings.cosines).to(self.device)
        sines = jax_to_torch(position_embeddings.sines).to(self.device)

        head_dim = cosines.shape[-1] // 2
        if isinstance(hf_attention, GptOssAttention):
            cosines = cosines[:, :, :head_dim]
            sines = sines[:, :, :head_dim]

        attention_mask = _build_hf_attention_mask(ref_inputs, hf_attention)

        torch_outputs, _ = hf_attention.forward(
            hidden_states=ref_inputs,
            position_embeddings=(cosines, sines),
            attention_mask=attention_mask,
        )
<<<<<<< HEAD
        ref_outputs = torch_to_jax(torch_outputs)
=======
        ref_outputs = torch_to_jax(torch_outputs)  # .squeeze(0)
>>>>>>> 330a9b99
        assert_close(
            result=llm_outputs,
            reference=ref_outputs,
            operation_name=name,
            fraction_of_allowed_violations=FRACTION_OF_ALLOWED_VIOLATIONS,
        )

    def match_mlp(self, llm_inputs: Array, llm_outputs: Array, hf_mlp: HFMLP, name: str) -> None:
        ref_inputs = jax_to_torch(llm_inputs).to(self.device)
        torch_outputs = hf_mlp.forward(ref_inputs)
<<<<<<< HEAD
        ref_outputs = torch_to_jax(torch_outputs)
=======
        ref_outputs = torch_to_jax(torch_outputs)  # .squeeze(0)
>>>>>>> 330a9b99
        assert_close(
            result=llm_outputs,
            reference=ref_outputs,
            operation_name=name,
            fraction_of_allowed_violations=FRACTION_OF_ALLOWED_VIOLATIONS,
        )

    def match_local_rope(self, activation_trace: DecoderActivationTrace) -> None:
        llm_results = activation_trace.local_positional_embeddings
        hf_global_rope = getattr(self.hf_model.model, "rotary_emb_local", self.hf_model.model.rotary_emb)

        dummy_input = torch.zeros((), dtype=torch.float32).to(self.device)
        ref_input = jax_to_torch(activation_trace.token_positions).to(self.device)
<<<<<<< HEAD
        torch_cosines, torch_sines = hf_global_rope.forward(dummy_input, ref_input)
        ref_cosines = torch_to_jax(torch_cosines)
        ref_sines = torch_to_jax(torch_sines)

        _, _, head_dim = llm_results.cosines.shape
        llm_cosines = llm_results.cosines
        llm_sines = llm_results.sines
        if head_dim == ref_cosines.shape[-1] * 2:
            # GPT-OSS has a different rope implementation in hf
            llm_cosines = llm_cosines[:, :, : head_dim // 2].astype(jnp.float32)
            llm_sines = llm_sines[:, :, : head_dim // 2].astype(jnp.float32)

=======
        torch_cosines, torch_sines = hf_global_rope.forward(dummy_input, ref_input[None, ...])
        ref_cosines = torch_to_jax(torch_cosines)  # .squeeze(0)
        ref_sines = torch_to_jax(torch_sines)  # .squeeze(0)
>>>>>>> 330a9b99
        assert_close(
            result=llm_cosines,
            reference=ref_cosines,
            operation_name="Local RoPE Cosines",
            fraction_of_allowed_violations=FRACTION_OF_ALLOWED_VIOLATIONS,
        )
        assert_close(
            result=llm_sines,
            reference=ref_sines,
            operation_name="Local RoPE Sines",
            fraction_of_allowed_violations=FRACTION_OF_ALLOWED_VIOLATIONS,
        )

    def match_global_rope(self, activation_trace: DecoderActivationTrace) -> None:
        llm_results = activation_trace.global_positional_embeddings
        hf_global_rope = self.hf_model.model.rotary_emb

        dummy_input = torch.zeros((), dtype=torch.float32).to(self.device)
        ref_input = jax_to_torch(activation_trace.token_positions).to(self.device)
<<<<<<< HEAD
        torch_cosines, torch_sines = hf_global_rope.forward(dummy_input, ref_input)
        ref_cosines = torch_to_jax(torch_cosines)
        ref_sines = torch_to_jax(torch_sines)

        _, _, head_dim = llm_results.cosines.shape
        llm_cosines = llm_results.cosines
        llm_sines = llm_results.sines
        if head_dim == ref_cosines.shape[-1] * 2:
            # GPT-OSS has a different rope implementation in hf
            llm_cosines = llm_cosines[:, :, : head_dim // 2].astype(jnp.float32)
            llm_sines = llm_sines[:, :, : head_dim // 2].astype(jnp.float32)

=======
        torch_cosines, torch_sines = hf_global_rope.forward(dummy_input, ref_input[None, ...])
        ref_cosines = torch_to_jax(torch_cosines)  # .squeeze(0)
        ref_sines = torch_to_jax(torch_sines)  # .squeeze(0)
>>>>>>> 330a9b99
        assert_close(
            result=llm_cosines,
            reference=ref_cosines,
            operation_name="Global RoPE Cosines",
            fraction_of_allowed_violations=FRACTION_OF_ALLOWED_VIOLATIONS,
        )
        assert_close(
            result=llm_sines,
            reference=ref_sines,
            operation_name="Global RoPE Sines",
            fraction_of_allowed_violations=FRACTION_OF_ALLOWED_VIOLATIONS,
        )

    @torch.no_grad()
    def match_activations(self, result: DecoderResult) -> None:
        assert result.activation_trace is not None
        self.match_local_rope(result.activation_trace)
        self.match_global_rope(result.activation_trace)
        self.match_embedding(result.activation_trace)

        for i, (hf_layer, layer_result) in enumerate(
            zip(self.hf_model.model.layers, result.activation_trace.layer_results, strict=True),
        ):
            self.match_layer(layer_result, hf_layer, i)

        self.match_rmsnorm(
            result.activation_trace.layer_results[-1].outputs,
            result.activation_trace.output_norm,
            self.hf_model.model.norm,
            "Output RMSNorm",
        )

        self.match_readout(result)

        hf_input_ids = jax_to_torch(result.activation_trace.token_ids).to(self.device)
        hf_token_positions = jax_to_torch(result.activation_trace.token_positions).to(self.device)
        hf_outputs = self.hf_model.forward(
            input_ids=hf_input_ids,
            position_ids=hf_token_positions,
            output_hidden_states=True,
        )
        assert hf_outputs.hidden_states is not None
        *hf_hidden_states, hf_last_norm_output = hf_outputs.hidden_states

        for i, (hf_layer_inputs, layer_result) in enumerate(
            zip(hf_hidden_states, result.activation_trace.layer_results, strict=False),
        ):
            layer_activation_trace = layer_result.activation_trace
            assert layer_activation_trace is not None
<<<<<<< HEAD
            ref_layer_inputs = torch_to_jax(hf_layer_inputs)
=======
            ref_layer_inputs = torch_to_jax(hf_layer_inputs)  # .squeeze(0)
>>>>>>> 330a9b99
            assert_close(
                result=layer_activation_trace.inputs,
                reference=ref_layer_inputs,
                fraction_of_allowed_violations=FRACTION_OF_ALLOWED_VIOLATIONS,
                operation_name=f"End2End Layer {i} inputs",
            )

<<<<<<< HEAD
        ref_last_norm_output = torch_to_jax(hf_last_norm_output)
=======
        ref_last_norm_output = torch_to_jax(hf_last_norm_output)  # .squeeze(0)
>>>>>>> 330a9b99
        assert_close(
            result=result.activation_trace.output_norm,
            reference=ref_last_norm_output,
            fraction_of_allowed_violations=FRACTION_OF_ALLOWED_VIOLATIONS,
            operation_name="End2End Output RMSNorm",
        )

        assert hf_outputs.logits is not None
        ref_probas = jax.nn.softmax(torch_to_jax(hf_outputs.logits), axis=-1)
        llm_probas = jax.nn.softmax(result.logits, axis=-1)
        assert_close(
            result=llm_probas,
            reference=ref_probas,
            fraction_of_allowed_violations=FRACTION_OF_ALLOWED_VIOLATIONS,
            operation_name="End2End Token Probabilities",
        )


def load_hf_tracer(model_repo: str, dtype: torch.dtype) -> HFDecoderTracer:
    if torch.cuda.is_available():
        device = torch.device("cuda")
    else:
        device = torch.device("cpu")

    hf_model = AutoModelForCausalLM.from_pretrained(
        model_repo,
        dtype=dtype,
        device_map=device,
    )

    # Correct the bug in the HF Gemma implementation
    # See https://github.com/huggingface/transformers/issues/38702
    if hasattr(hf_model.model.embed_tokens, "embed_scale"):
        wrong_scale = hf_model.model.embed_tokens.embed_scale
        correct_scale = wrong_scale.to(torch.bfloat16).to(wrong_scale.dtype)
        hf_model.model.embed_tokens.embed_scale = correct_scale

    return HFDecoderTracer(hf_model, device)<|MERGE_RESOLUTION|>--- conflicted
+++ resolved
@@ -115,7 +115,6 @@
     ) -> CausalLMOutputWithPast: ...
 
 
-<<<<<<< HEAD
 def _build_hf_attention_mask(hidden_states: Tensor, hf_attention: HFAttention) -> Tensor:
     batch, seqlen, _ = hidden_states.shape
     q_len = seqlen
@@ -155,8 +154,6 @@
     return attention_mask
 
 
-=======
->>>>>>> 330a9b99
 @dataclass(frozen=True)
 class HFDecoderTracer:
     hf_model: HFModelForCausalLM
@@ -280,14 +277,10 @@
                 position_embeddings=(cosines, sines),
             )
 
-<<<<<<< HEAD
         ref_outputs = torch_to_jax(torch_outputs)
         if ref_outputs.ndim != 3:
             ref_outputs = ref_outputs[None, ...]
         assert ref_outputs.ndim == 3
-=======
-        ref_outputs = torch_to_jax(torch_outputs)  # .squeeze(0)
->>>>>>> 330a9b99
         assert_close(
             result=layer_result.outputs,
             reference=ref_outputs,
@@ -298,11 +291,7 @@
     def match_rmsnorm(self, llm_inputs: Array, llm_outputs: Array, hf_layer: HFRMSNorm, name: str) -> None:
         ref_inputs = jax_to_torch(llm_inputs).to(self.device)
         torch_outputs = hf_layer.forward(ref_inputs)
-<<<<<<< HEAD
         ref_outputs = torch_to_jax(torch_outputs)
-=======
-        ref_outputs = torch_to_jax(torch_outputs)  # .squeeze(0)
->>>>>>> 330a9b99
         assert_close(
             result=llm_outputs,
             reference=ref_outputs,
@@ -334,11 +323,7 @@
             position_embeddings=(cosines, sines),
             attention_mask=attention_mask,
         )
-<<<<<<< HEAD
         ref_outputs = torch_to_jax(torch_outputs)
-=======
-        ref_outputs = torch_to_jax(torch_outputs)  # .squeeze(0)
->>>>>>> 330a9b99
         assert_close(
             result=llm_outputs,
             reference=ref_outputs,
@@ -349,11 +334,7 @@
     def match_mlp(self, llm_inputs: Array, llm_outputs: Array, hf_mlp: HFMLP, name: str) -> None:
         ref_inputs = jax_to_torch(llm_inputs).to(self.device)
         torch_outputs = hf_mlp.forward(ref_inputs)
-<<<<<<< HEAD
         ref_outputs = torch_to_jax(torch_outputs)
-=======
-        ref_outputs = torch_to_jax(torch_outputs)  # .squeeze(0)
->>>>>>> 330a9b99
         assert_close(
             result=llm_outputs,
             reference=ref_outputs,
@@ -367,7 +348,6 @@
 
         dummy_input = torch.zeros((), dtype=torch.float32).to(self.device)
         ref_input = jax_to_torch(activation_trace.token_positions).to(self.device)
-<<<<<<< HEAD
         torch_cosines, torch_sines = hf_global_rope.forward(dummy_input, ref_input)
         ref_cosines = torch_to_jax(torch_cosines)
         ref_sines = torch_to_jax(torch_sines)
@@ -380,11 +360,6 @@
             llm_cosines = llm_cosines[:, :, : head_dim // 2].astype(jnp.float32)
             llm_sines = llm_sines[:, :, : head_dim // 2].astype(jnp.float32)
 
-=======
-        torch_cosines, torch_sines = hf_global_rope.forward(dummy_input, ref_input[None, ...])
-        ref_cosines = torch_to_jax(torch_cosines)  # .squeeze(0)
-        ref_sines = torch_to_jax(torch_sines)  # .squeeze(0)
->>>>>>> 330a9b99
         assert_close(
             result=llm_cosines,
             reference=ref_cosines,
@@ -404,7 +379,6 @@
 
         dummy_input = torch.zeros((), dtype=torch.float32).to(self.device)
         ref_input = jax_to_torch(activation_trace.token_positions).to(self.device)
-<<<<<<< HEAD
         torch_cosines, torch_sines = hf_global_rope.forward(dummy_input, ref_input)
         ref_cosines = torch_to_jax(torch_cosines)
         ref_sines = torch_to_jax(torch_sines)
@@ -417,11 +391,6 @@
             llm_cosines = llm_cosines[:, :, : head_dim // 2].astype(jnp.float32)
             llm_sines = llm_sines[:, :, : head_dim // 2].astype(jnp.float32)
 
-=======
-        torch_cosines, torch_sines = hf_global_rope.forward(dummy_input, ref_input[None, ...])
-        ref_cosines = torch_to_jax(torch_cosines)  # .squeeze(0)
-        ref_sines = torch_to_jax(torch_sines)  # .squeeze(0)
->>>>>>> 330a9b99
         assert_close(
             result=llm_cosines,
             reference=ref_cosines,
@@ -471,11 +440,7 @@
         ):
             layer_activation_trace = layer_result.activation_trace
             assert layer_activation_trace is not None
-<<<<<<< HEAD
             ref_layer_inputs = torch_to_jax(hf_layer_inputs)
-=======
-            ref_layer_inputs = torch_to_jax(hf_layer_inputs)  # .squeeze(0)
->>>>>>> 330a9b99
             assert_close(
                 result=layer_activation_trace.inputs,
                 reference=ref_layer_inputs,
@@ -483,11 +448,7 @@
                 operation_name=f"End2End Layer {i} inputs",
             )
 
-<<<<<<< HEAD
         ref_last_norm_output = torch_to_jax(hf_last_norm_output)
-=======
-        ref_last_norm_output = torch_to_jax(hf_last_norm_output)  # .squeeze(0)
->>>>>>> 330a9b99
         assert_close(
             result=result.activation_trace.output_norm,
             reference=ref_last_norm_output,
